//! Internal `Credential` and external `CredentialId` ("keyhandle").

use core::cmp::Ordering;

use serde::Serialize;
use serde_bytes::ByteArray;
<<<<<<< HEAD
use trussed::config::MAX_FIDO_WRAPPED_KEY_LENGTH;
use trussed::{client, syscall, try_syscall, types::KeyId};
=======
use trussed_core::{
    mechanisms::{Chacha8Poly1305, Sha256},
    syscall, try_syscall,
    types::{EncryptedData, KeyId},
    CryptoClient, FilesystemClient,
};
>>>>>>> d0885e1c

pub(crate) use ctap_types::{
    // authenticator::{ctap1, ctap2, Error, Request, Response},
    ctap2::credential_management::CredentialProtectionPolicy,
    sizes::*,
    webauthn::{
        PublicKeyCredentialDescriptor, PublicKeyCredentialDescriptorRef,
        PublicKeyCredentialRpEntity, PublicKeyCredentialUserEntity,
    },
    Bytes,
    String,
};

use crate::{Authenticator, Error, Result, UserPresence};

/// As signaled in `get_info`.
///
/// Eventual goal is full support for the CTAP2.1 specification.
#[derive(Copy, Clone, Debug, serde::Deserialize, serde::Serialize)]
pub enum CtapVersion {
    U2fV2,
    Fido20,
    Fido21Pre,
}

/// External ID of a credential, commonly known as "keyhandle".
#[derive(Clone, Debug, Default, serde::Serialize, serde::Deserialize)]
pub struct CredentialId(pub Bytes<MAX_CREDENTIAL_ID_LENGTH>);

impl CredentialId {
    fn new<T: Chacha8Poly1305, C: Serialize>(
        trussed: &mut T,
        credential: &C,
        key_encryption_key: KeyId,
        rp_id_hash: &[u8; 32],
        nonce: &[u8; 12],
    ) -> Result<Self> {
        let mut serialized_credential = SerializedCredential::new();
        cbor_smol::cbor_serialize_to(credential, &mut serialized_credential)
            .map_err(|_| Error::Other)?;
        let message = &serialized_credential;
        // info!("serialized cred = {:?}", message).ok();
        let associated_data = &rp_id_hash[..];
        let encrypted_serialized_credential = syscall!(trussed.encrypt_chacha8poly1305(
            key_encryption_key,
            message,
            associated_data,
            Some(nonce)
        ));
        let mut credential_id = Bytes::new();
        cbor_smol::cbor_serialize_to(
            &EncryptedData::from(encrypted_serialized_credential),
            &mut credential_id,
        )
        .map_err(|_| Error::RequestTooLarge)?;
        Ok(Self(credential_id))
    }
}

struct CredentialIdRef<'a>(&'a [u8]);

impl CredentialIdRef<'_> {
    fn deserialize(&self) -> Result<EncryptedData> {
        cbor_smol::cbor_deserialize(self.0).map_err(|_| Error::InvalidCredential)
    }
}

// TODO: how to determine necessary size?
// pub type SerializedCredential = Bytes<512>;
// pub type SerializedCredential = Bytes<256>;
pub(crate) type SerializedCredential = trussed_core::types::Message;

/// Credential keys can either be "discoverable" or not.
///
/// The FIDO Alliance likes to refer to "resident keys" as "(client-side) discoverable public key
/// credential sources" now ;)
#[derive(Clone, Debug, PartialEq, serde::Deserialize, serde::Serialize)]
pub enum Key {
    ResidentKey(KeyId),
    // THIS USED TO BE 92 NOW IT'S 96 or 97 or so... waddup?
    WrappedKey(Bytes<MAX_FIDO_WRAPPED_KEY_LENGTH>),
}

/// A credential that is managed by the authenticator.
///
/// The authenticator uses two credential representations:
/// - [`FullCredential`][] contains all data available for a credential and is used for resident
///   credentials that are stored on the filesystem.  Older versions of this app used this
///   reprensentation for non-resident credentials too.
/// - [`StrippedCredential`][] contains the minimal data required for non-resident credentials.  As
///   the data for these credentials is encoded in the credential ID, we try to keep it as small as
///   possible.
#[derive(Clone, Debug)]
#[allow(clippy::large_enum_variant)]
pub enum Credential {
    Full(FullCredential),
    Stripped(StrippedCredential),
}

impl Credential {
    pub fn try_from<UP: UserPresence, T: CryptoClient + Chacha8Poly1305 + FilesystemClient>(
        authnr: &mut Authenticator<UP, T>,
        rp_id_hash: &[u8; 32],
        descriptor: &PublicKeyCredentialDescriptorRef,
    ) -> Result<Self> {
        Self::try_from_bytes(authnr, rp_id_hash, descriptor.id)
    }

    pub fn try_from_bytes<
        UP: UserPresence,
        T: CryptoClient + Chacha8Poly1305 + FilesystemClient,
    >(
        authnr: &mut Authenticator<UP, T>,
        rp_id_hash: &[u8; 32],
        id: &[u8],
    ) -> Result<Self> {
        let encrypted_serialized = CredentialIdRef(id).deserialize()?;

        let kek = authnr
            .state
            .persistent
            .key_encryption_key(&mut authnr.trussed)?;

        let serialized = try_syscall!(authnr.trussed.decrypt_chacha8poly1305(
            kek,
            &encrypted_serialized.ciphertext,
            &rp_id_hash[..],
            &encrypted_serialized.nonce,
            &encrypted_serialized.tag,
        ))
        .map_err(|_| Error::InvalidCredential)?
        .plaintext
        .ok_or(Error::InvalidCredential)?;

        // In older versions of this app, we serialized the full credential.  Now we only serialize
        // the stripped credential.  For compatibility, we have to try both.
        FullCredential::deserialize(&serialized)
            .map(Self::Full)
            .or_else(|_| StrippedCredential::deserialize(&serialized).map(Self::Stripped))
            .map_err(|_| Error::InvalidCredential)
    }

    pub fn id<T: Chacha8Poly1305 + Sha256>(
        &self,
        trussed: &mut T,
        key_encryption_key: KeyId,
        rp_id_hash: &[u8; 32],
    ) -> Result<CredentialId> {
        match self {
            Self::Full(credential) => credential.id(trussed, key_encryption_key, Some(rp_id_hash)),
            Self::Stripped(credential) => CredentialId::new(
                trussed,
                credential,
                key_encryption_key,
                rp_id_hash,
                &credential.nonce,
            ),
        }
    }

    pub fn algorithm(&self) -> i32 {
        match self {
            Self::Full(credential) => credential.algorithm,
            Self::Stripped(credential) => credential.algorithm,
        }
    }

    pub fn cred_protect(&self) -> Option<CredentialProtectionPolicy> {
        match self {
            Self::Full(credential) => credential.cred_protect,
            Self::Stripped(credential) => credential.cred_protect,
        }
    }

    pub fn key(&self) -> &Key {
        match self {
            Self::Full(credential) => &credential.key,
            Self::Stripped(credential) => &credential.key,
        }
    }

    pub fn third_party_payment(&self) -> Option<bool> {
        match self {
            Self::Full(credential) => credential.data.third_party_payment,
            Self::Stripped(credential) => credential.third_party_payment,
        }
    }
}

fn deserialize_bytes<E: serde::de::Error, const N: usize>(
    s: &[u8],
) -> core::result::Result<Bytes<N>, E> {
    Bytes::from_slice(s).map_err(|_| E::invalid_length(s.len(), &"a fixed-size sequence of bytes"))
}

fn deserialize_str<E: serde::de::Error, const N: usize>(
    s: &str,
) -> core::result::Result<String<N>, E> {
    Ok(s.into())
}

#[derive(Clone, Copy, Debug, PartialEq)]
pub enum SerializationFormat {
    Short,
    Long,
}

#[derive(Clone, Debug, PartialEq)]
pub struct Rp {
    format: SerializationFormat,
    inner: PublicKeyCredentialRpEntity,
}

impl Rp {
    fn new(inner: PublicKeyCredentialRpEntity) -> Self {
        Self {
            format: SerializationFormat::Short,
            inner,
        }
    }

    fn raw(&self) -> RawRp<'_> {
        let mut raw = RawRp::default();
        match self.format {
            SerializationFormat::Short => {
                raw.i = Some(&self.inner.id);
                raw.n = self.inner.name.as_deref();
            }
            SerializationFormat::Long => {
                raw.id = Some(&self.inner.id);
                raw.name = self.inner.name.as_deref();
            }
        }
        raw
    }

    pub fn id(&self) -> &str {
        &self.inner.id
    }
}

impl AsRef<PublicKeyCredentialRpEntity> for Rp {
    fn as_ref(&self) -> &PublicKeyCredentialRpEntity {
        &self.inner
    }
}

impl AsMut<PublicKeyCredentialRpEntity> for Rp {
    fn as_mut(&mut self) -> &mut PublicKeyCredentialRpEntity {
        &mut self.inner
    }
}

impl<'de> serde::Deserialize<'de> for Rp {
    fn deserialize<D>(deserializer: D) -> core::result::Result<Self, D::Error>
    where
        D: serde::Deserializer<'de>,
    {
        use serde::de::Error as _;

        let r = RawRp::deserialize(deserializer)?;

        if r.i.is_some() && r.id.is_some() {
            return Err(D::Error::duplicate_field("i"));
        }

        let (format, id, name) = if let Some(i) = r.i {
            if r.name.is_some() {
                return Err(D::Error::unknown_field("name", &["i", "n"]));
            }
            (SerializationFormat::Short, i, r.n)
        } else if let Some(id) = r.id {
            if r.n.is_some() {
                return Err(D::Error::unknown_field("n", &["id", "name"]));
            }
            (SerializationFormat::Long, id, r.name)
        } else {
            return Err(D::Error::missing_field("i"));
        };

        let inner = PublicKeyCredentialRpEntity {
            id: deserialize_str(id)?,
            name: name.map(deserialize_str).transpose()?,
            icon: None,
        };
        Ok(Self { format, inner })
    }
}

impl serde::Serialize for Rp {
    fn serialize<S: serde::Serializer>(
        &self,
        serializer: S,
    ) -> core::result::Result<S::Ok, S::Error> {
        self.raw().serialize(serializer)
    }
}

impl From<Rp> for PublicKeyCredentialRpEntity {
    fn from(rp: Rp) -> PublicKeyCredentialRpEntity {
        rp.inner
    }
}

#[derive(Default, serde::Deserialize, serde::Serialize)]
struct RawRp<'a> {
    #[serde(skip_serializing_if = "Option::is_none")]
    i: Option<&'a str>,
    #[serde(skip_serializing_if = "Option::is_none")]
    id: Option<&'a str>,
    #[serde(skip_serializing_if = "Option::is_none")]
    n: Option<&'a str>,
    #[serde(skip_serializing_if = "Option::is_none")]
    name: Option<&'a str>,
}

#[derive(Clone, Debug, PartialEq)]
pub struct User {
    format: SerializationFormat,
    inner: PublicKeyCredentialUserEntity,
}

impl User {
    fn new(inner: PublicKeyCredentialUserEntity) -> Self {
        Self {
            format: SerializationFormat::Short,
            inner,
        }
    }

    fn raw(&self) -> RawUser<'_> {
        let mut raw = RawUser::default();
        match self.format {
            SerializationFormat::Short => {
                raw.i = Some(self.inner.id.as_slice().into());
                raw.ii = self.inner.icon.as_deref();
                raw.n = self.inner.name.as_deref();
                raw.d = self.inner.display_name.as_deref();
            }
            SerializationFormat::Long => {
                raw.id = Some(self.inner.id.as_slice().into());
                raw.icon = self.inner.icon.as_deref();
                raw.name = self.inner.name.as_deref();
                raw.display_name = self.inner.display_name.as_deref();
            }
        }
        raw
    }

    pub fn id(&self) -> &Bytes<64> {
        &self.inner.id
    }
}

impl AsRef<PublicKeyCredentialUserEntity> for User {
    fn as_ref(&self) -> &PublicKeyCredentialUserEntity {
        &self.inner
    }
}

impl AsMut<PublicKeyCredentialUserEntity> for User {
    fn as_mut(&mut self) -> &mut PublicKeyCredentialUserEntity {
        &mut self.inner
    }
}

impl<'de> serde::Deserialize<'de> for User {
    fn deserialize<D>(deserializer: D) -> core::result::Result<Self, D::Error>
    where
        D: serde::Deserializer<'de>,
    {
        use serde::de::Error as _;

        let u = RawUser::deserialize(deserializer)?;

        if u.i.is_some() && u.id.is_some() {
            return Err(D::Error::duplicate_field("i"));
        }

        let (format, id, icon, name, display_name) = if let Some(i) = u.i {
            // short format
            let fields = &["i", "I", "n", "d"];
            if u.icon.is_some() {
                return Err(D::Error::unknown_field("icon", fields));
            }
            if u.name.is_some() {
                return Err(D::Error::unknown_field("name", fields));
            }
            if u.display_name.is_some() {
                return Err(D::Error::unknown_field("display_name", fields));
            }

            (SerializationFormat::Short, i, u.ii, u.n, u.d)
        } else if let Some(id) = u.id {
            // long format
            let fields = &["id", "icon", "name", "display_name"];
            if u.ii.is_some() {
                return Err(D::Error::unknown_field("ii", fields));
            }
            if u.n.is_some() {
                return Err(D::Error::unknown_field("n", fields));
            }
            if u.d.is_some() {
                return Err(D::Error::unknown_field("d", fields));
            }

            (
                SerializationFormat::Long,
                id,
                u.icon,
                u.name,
                u.display_name,
            )
        } else {
            // ID is missing
            return Err(D::Error::missing_field("i"));
        };

        let inner = PublicKeyCredentialUserEntity {
            id: deserialize_bytes(id)?,
            icon: icon.map(deserialize_str).transpose()?,
            name: name.map(deserialize_str).transpose()?,
            display_name: display_name.map(deserialize_str).transpose()?,
        };
        Ok(Self { format, inner })
    }
}

impl serde::Serialize for User {
    fn serialize<S: serde::Serializer>(
        &self,
        serializer: S,
    ) -> core::result::Result<S::Ok, S::Error> {
        self.raw().serialize(serializer)
    }
}

impl From<User> for PublicKeyCredentialUserEntity {
    fn from(user: User) -> PublicKeyCredentialUserEntity {
        user.inner
    }
}

#[derive(Default, serde::Deserialize, serde::Serialize)]
struct RawUser<'a> {
    #[serde(skip_serializing_if = "Option::is_none")]
    i: Option<&'a serde_bytes::Bytes>,
    #[serde(skip_serializing_if = "Option::is_none")]
    id: Option<&'a serde_bytes::Bytes>,
    #[serde(skip_serializing_if = "Option::is_none", rename = "I")]
    ii: Option<&'a str>,
    #[serde(skip_serializing_if = "Option::is_none")]
    icon: Option<&'a str>,
    #[serde(skip_serializing_if = "Option::is_none")]
    n: Option<&'a str>,
    #[serde(skip_serializing_if = "Option::is_none")]
    name: Option<&'a str>,
    #[serde(skip_serializing_if = "Option::is_none")]
    d: Option<&'a str>,
    #[serde(skip_serializing_if = "Option::is_none", rename = "displayName")]
    display_name: Option<&'a str>,
}

/// The main content of a `FullCredential`.
#[derive(
    Clone, Debug, PartialEq, serde_indexed::DeserializeIndexed, serde_indexed::SerializeIndexed,
)]
pub struct CredentialData {
    // id, name, url
    pub rp: Rp,
    // id, icon, name, display_name
    pub user: User,

    // can be just a counter, need to be able to determine "latest"
    pub creation_time: u32,
    // for stateless deterministic keys, it seems CTAP2 (but not CTAP1) makes signature counters optional
    use_counter: bool,
    // P256, Ed25519, or Dilithium 2/3/5
    pub algorithm: i32,
    // for RK in non-deterministic mode: refers to actual key
    // TODO(implement enums in cbor-deser): for all others, is a wrapped key
    // --> use above Key enum
    // #[serde(skip_serializing_if = "Option::is_none")]
    // key_id: Option<KeyId>,
    pub key: Key,

    // extensions
    #[serde(skip_serializing_if = "Option::is_none")]
    pub hmac_secret: Option<bool>,
    #[serde(skip_serializing_if = "Option::is_none")]
    pub cred_protect: Option<CredentialProtectionPolicy>,
    // TODO: add `sig_counter: Option<CounterId>`,
    // and grant RKs a per-credential sig-counter.

    // In older app versions, we serialized the full credential to determine the credential ID.  In
    // newer app versions, we strip unnecessary fields to generate a shorter credential ID.  To
    // make sure that the credential ID does not change for an existing credential, this field is
    // used as a marker for new credentials.
    #[serde(skip_serializing_if = "Option::is_none")]
    use_short_id: Option<bool>,

    // extensions (cont. -- we can only append new options due to index-based deserialization)
    #[serde(skip_serializing_if = "Option::is_none")]
    pub large_blob_key: Option<ByteArray<32>>,

    #[serde(skip_serializing_if = "Option::is_none")]
    pub third_party_payment: Option<bool>,
}

// TODO: figure out sizes
// We may or may not follow https://github.com/satoshilabs/slips/blob/master/slip-0022.md
/// The core structure this authenticator creates and uses.
#[derive(Clone, Debug, serde_indexed::DeserializeIndexed, serde_indexed::SerializeIndexed)]
pub struct FullCredential {
    ctap: CtapVersion,
    pub data: CredentialData,
    nonce: ByteArray<12>,
}

// Alas... it would be more symmetrical to have Credential { meta, data },
// but let's not break binary compatibility for this.
//
// struct Metadata {
//     ctap: CtapVersion,
//     nonce: Bytes<12>,
// }

impl core::ops::Deref for FullCredential {
    type Target = CredentialData;

    fn deref(&self) -> &Self::Target {
        &self.data
    }
}

/// Compare credentials based on key + timestamp.
///
/// Likely comparison based on timestamp would be good enough?
impl PartialEq for FullCredential {
    fn eq(&self, other: &Self) -> bool {
        (self.creation_time == other.creation_time) && (self.key == other.key)
    }
}

impl PartialEq<&FullCredential> for FullCredential {
    fn eq(&self, other: &&Self) -> bool {
        self == *other
    }
}

impl Eq for FullCredential {}

impl Ord for FullCredential {
    fn cmp(&self, other: &Self) -> Ordering {
        self.data.creation_time.cmp(&other.data.creation_time)
    }
}

/// Order by timestamp of creation.
impl PartialOrd for FullCredential {
    fn partial_cmp(&self, other: &Self) -> Option<Ordering> {
        Some(self.cmp(other))
    }
}

impl PartialOrd<&FullCredential> for FullCredential {
    fn partial_cmp(&self, other: &&Self) -> Option<Ordering> {
        Some(self.cmp(*other))
    }
}

// Bad idea - huge stack
// pub(crate) type CredentialList = Vec<Credential, {ctap_types::sizes::MAX_CREDENTIAL_COUNT_IN_LIST}>;

impl From<CredentialId> for PublicKeyCredentialDescriptor {
    fn from(id: CredentialId) -> PublicKeyCredentialDescriptor {
        PublicKeyCredentialDescriptor {
            id: id.0,
            key_type: {
                let mut key_type = String::new();
                key_type.push_str("public-key").unwrap();
                key_type
            },
        }
    }
}

impl FullCredential {
    #[allow(clippy::too_many_arguments)]
    pub fn new(
        ctap: CtapVersion,
        // parameters: &ctap2::make_credential::Parameters,
        rp: &ctap_types::webauthn::PublicKeyCredentialRpEntity,
        user: &ctap_types::webauthn::PublicKeyCredentialUserEntity,
        algorithm: i32,
        key: Key,
        timestamp: u32,
        hmac_secret: Option<bool>,
        cred_protect: Option<CredentialProtectionPolicy>,
        large_blob_key: Option<ByteArray<32>>,
        third_party_payment: Option<bool>,
        nonce: [u8; 12],
    ) -> Self {
        info!("credential for algorithm {}", algorithm);
        let data = CredentialData {
            rp: Rp::new(rp.clone()),
            user: User::new(user.clone()),

            creation_time: timestamp,
            use_counter: true,
            algorithm,
            key,

            hmac_secret,
            cred_protect,
            large_blob_key,
            third_party_payment,

            use_short_id: Some(true),
        };

        FullCredential {
            ctap,
            data,
            nonce: ByteArray::new(nonce),
        }
    }

    // ID (or "keyhandle") for the credential.
    //
    // Originally, the entire data was serialized, and its encryption
    // (binding RP as associated data) used as a keyhandle.
    //
    // However, this leads to problems with relying parties. According to the old U2F
    // spec, the length of a keyhandle is encoded as one byte, whereas this procedure would
    // generate keyhandles of length ~320 bytes.
    //
    // Therefore, inessential metadata is stripped before serialization, ensuring
    // the ID will stay below 255 bytes.
    //
    // Existing keyhandles can still be decoded
    pub fn id<T: Chacha8Poly1305 + Sha256>(
        &self,
        trussed: &mut T,
        key_encryption_key: KeyId,
        rp_id_hash: Option<&[u8; 32]>,
    ) -> Result<CredentialId> {
        let rp_id_hash: [u8; 32] = if let Some(hash) = rp_id_hash {
            *hash
        } else {
            syscall!(trussed.hash_sha256(self.rp.id().as_ref()))
                .hash
                .as_slice()
                .try_into()
                .map_err(|_| Error::Other)?
        };
        if self.use_short_id.unwrap_or_default() {
            StrippedCredential::from(self).id(trussed, key_encryption_key, &rp_id_hash)
        } else {
            let stripped_credential = self.strip();
            CredentialId::new(
                trussed,
                &stripped_credential,
                key_encryption_key,
                &rp_id_hash,
                &self.nonce,
            )
        }
    }

    pub fn serialize(&self) -> Result<SerializedCredential> {
        let mut serialized_credential = SerializedCredential::new();
        cbor_smol::cbor_serialize_to(self, &mut serialized_credential).map_err(|_| Error::Other)?;
        Ok(serialized_credential)
    }

    pub fn deserialize(bytes: &SerializedCredential) -> Result<Self> {
        match cbor_smol::cbor_deserialize(bytes) {
            Ok(s) => Ok(s),
            Err(_) => {
                info_now!("could not deserialize {:?}", bytes);
                Err(Error::Other)
            }
        }
    }

    // This method is only kept for compatibility.  To strip new credentials, use
    // `StrippedCredential`.
    #[must_use]
    fn strip(&self) -> Self {
        info_now!(":: stripping ID");
        let mut stripped = self.clone();
        let rp = stripped.data.rp.as_mut();
        rp.name = None;
        let user = stripped.data.user.as_mut();
        user.icon = None;
        user.name = None;
        user.display_name = None;
        stripped
    }
}

/// A reduced version of `FullCredential` that is used for non-resident credentials.
///
/// As the credential data is encodeded in the credential ID, we only want to include necessary
/// data to keep the credential ID as short as possible.
#[derive(Clone, Debug, serde_indexed::DeserializeIndexed, serde_indexed::SerializeIndexed)]
pub struct StrippedCredential {
    pub ctap: CtapVersion,
    pub creation_time: u32,
    pub use_counter: bool,
    pub algorithm: i32,
    pub key: Key,
    pub nonce: ByteArray<12>,
    // extensions
    #[serde(skip_serializing_if = "Option::is_none")]
    pub hmac_secret: Option<bool>,
    #[serde(skip_serializing_if = "Option::is_none")]
    pub cred_protect: Option<CredentialProtectionPolicy>,
    // TODO: HACK -- remove
    #[serde(skip_serializing_if = "Option::is_none")]
    pub large_blob_key: Option<ByteArray<32>>,
    #[serde(skip_serializing_if = "Option::is_none")]
    pub third_party_payment: Option<bool>,
}

impl StrippedCredential {
    fn deserialize(bytes: &SerializedCredential) -> Result<Self> {
        match cbor_smol::cbor_deserialize(bytes) {
            Ok(s) => Ok(s),
            Err(_) => {
                info_now!("could not deserialize {:?}", bytes);
                Err(Error::Other)
            }
        }
    }

    pub fn id<T: Chacha8Poly1305>(
        &self,
        trussed: &mut T,
        key_encryption_key: KeyId,
        rp_id_hash: &[u8; 32],
    ) -> Result<CredentialId> {
        CredentialId::new(trussed, self, key_encryption_key, rp_id_hash, &self.nonce)
    }
}

impl From<&FullCredential> for StrippedCredential {
    fn from(credential: &FullCredential) -> Self {
        Self {
            ctap: credential.ctap,
            creation_time: credential.data.creation_time,
            use_counter: credential.data.use_counter,
            algorithm: credential.data.algorithm,
            key: credential.data.key.clone(),
            nonce: credential.nonce,
            hmac_secret: credential.data.hmac_secret,
            cred_protect: credential.data.cred_protect,
            large_blob_key: credential.data.large_blob_key,
            third_party_payment: credential.data.third_party_payment,
        }
    }
}

#[cfg(test)]
mod test {
    use super::*;
    use hex_literal::hex;
    use littlefs2_core::path;
    use rand::SeedableRng as _;
    use rand_chacha::ChaCha8Rng;
    use serde_test::{assert_de_tokens, assert_tokens, Token};
    use trussed::{
        client::{Chacha8Poly1305, Sha256},
        key::{Kind, Secrecy},
        store::keystore::{ClientKeystore, Keystore as _},
        types::Location,
        virt::{self, Ram},
        Platform as _,
    };

    fn credential_data() -> CredentialData {
        CredentialData {
            rp: Rp::new(PublicKeyCredentialRpEntity {
                id: String::from("John Doe"),
                name: None,
                icon: None,
            }),
            user: User::new(PublicKeyCredentialUserEntity {
                id: Bytes::from_slice(&[1, 2, 3]).unwrap(),
                icon: None,
                name: None,
                display_name: None,
            }),
            creation_time: 123,
            use_counter: false,
            algorithm: -7,
            key: Key::WrappedKey(Bytes::from_slice(&[1, 2, 3]).unwrap()),
            hmac_secret: Some(false),
            cred_protect: None,
            use_short_id: Some(true),
            large_blob_key: Some(ByteArray::new([0xff; 32])),
            third_party_payment: Some(true),
        }
    }

    fn old_credential_data() -> CredentialData {
        CredentialData {
            rp: Rp {
                format: SerializationFormat::Long,
                inner: PublicKeyCredentialRpEntity {
                    id: String::from("John Doe"),
                    name: None,
                    icon: None,
                },
            },
            user: User {
                format: SerializationFormat::Long,
                inner: PublicKeyCredentialUserEntity {
                    id: Bytes::from_slice(&[1, 2, 3]).unwrap(),
                    icon: None,
                    name: None,
                    display_name: None,
                },
            },
            creation_time: 123,
            use_counter: false,
            algorithm: -7,
            key: Key::WrappedKey(Bytes::from_slice(&[1, 2, 3]).unwrap()),
            hmac_secret: Some(false),
            cred_protect: None,
            use_short_id: None,
            large_blob_key: None,
            third_party_payment: None,
        }
    }

    fn random_byte_array<const N: usize>() -> ByteArray<N> {
        use rand::{rngs::OsRng, RngCore};
        let mut bytes = [0; N];
        OsRng.fill_bytes(&mut bytes);
        ByteArray::new(bytes)
    }

    fn random_bytes<const N: usize>() -> Bytes<N> {
        use rand::{
            distributions::{Distribution, Uniform},
            rngs::OsRng,
            RngCore,
        };
        let mut bytes = Bytes::default();

        let between = Uniform::from(0..(N + 1));
        let n = between.sample(&mut OsRng);

        bytes.resize_default(n).unwrap();

        OsRng.fill_bytes(&mut bytes);
        bytes
    }

    #[allow(dead_code)]
    fn maybe_random_bytes<const N: usize>() -> Option<Bytes<N>> {
        use rand::{rngs::OsRng, RngCore};
        if OsRng.next_u32() & 1 != 0 {
            Some(random_bytes())
        } else {
            None
        }
    }

    fn random_string<const N: usize>() -> String<N> {
        use rand::{
            distributions::{Alphanumeric, Distribution, Uniform},
            rngs::OsRng,
            Rng,
        };
        use std::str::FromStr;

        let between = Uniform::from(0..(N + 1));
        let n = between.sample(&mut OsRng);

        let std_string: std::string::String = OsRng
            .sample_iter(&Alphanumeric)
            .take(n)
            .map(char::from)
            .collect();
        String::from_str(&std_string).unwrap()
    }

    fn maybe_random_string<const N: usize>() -> Option<String<N>> {
        use rand::{rngs::OsRng, RngCore};
        if OsRng.next_u32() & 1 != 0 {
            Some(random_string())
        } else {
            None
        }
    }

    fn random_credential_data() -> CredentialData {
        CredentialData {
            rp: Rp::new(PublicKeyCredentialRpEntity {
                id: random_string(),
                name: maybe_random_string(),
                icon: None,
            }),
            user: User::new(PublicKeyCredentialUserEntity {
                id: random_bytes(), //Bytes::from_slice(&[1,2,3]).unwrap(),
                icon: maybe_random_string(),
                name: maybe_random_string(),
                display_name: maybe_random_string(),
            }),
            creation_time: 123,
            use_counter: false,
            algorithm: -7,
            key: Key::WrappedKey(random_bytes()),
            hmac_secret: Some(false),
            cred_protect: None,
            use_short_id: Some(true),
            large_blob_key: Some(random_byte_array()),
            third_party_payment: Some(false),
        }
    }

    #[test]
    fn skip_credential_data_options() {
        use trussed::{cbor_deserialize as deserialize, cbor_serialize_bytes as serialize};

        let credential_data = credential_data();
        let serialization: Bytes<1024> = serialize(&credential_data).unwrap();
        let deserialized: CredentialData = deserialize(&serialization).unwrap();

        assert_eq!(credential_data, deserialized);

        let credential_data = random_credential_data();
        let serialization: Bytes<1024> = serialize(&credential_data).unwrap();
        let deserialized: CredentialData = deserialize(&serialization).unwrap();

        assert_eq!(credential_data, deserialized);
    }

    #[test]
    fn old_credential_id() {
        // generated with v0.1.1-nitrokey.4 (NK3 firmware version v1.4.0)
        const OLD_ID: &[u8] = &hex!("A300583A71AEF80C4DA56033D66EB3266E9ACB8D84923D13F89BCBCE9FF30D8CD77ED968A436CA3D39C49999EC0F69A289CB2A65A08ABF251DEB21BB4B56014C00000000000000000000000002504DF499ABDAE80F5615C870985B74A799");
        const SERIALIZED_DATA: &[u8] = &hex!(
            "A700A1626964684A6F686E20446F6501A16269644301020302187B03F404260582014301020306F4"
        );
        const SERIALIZED_CREDENTIAL: &[u8] = &hex!("A3000201A700A1626964684A6F686E20446F6501A16269644301020302187B03F404260582014301020306F4024C000000000000000000000000");

        virt::with_platform(Ram::default(), |mut platform| {
            let kek = [0; 44];
            let client_id = path!("fido");
            let kek = {
                let rng = ChaCha8Rng::from_rng(platform.rng()).unwrap();
                let mut keystore = ClientKeystore::new(client_id.into(), rng, platform.store());
                keystore
                    .store_key(
                        Location::Internal,
                        Secrecy::Secret,
                        Kind::Symmetric32Nonce(12),
                        &kek,
                    )
                    .unwrap()
            };
            platform.run_client(client_id.as_str(), |mut client| {
                let data = old_credential_data();
                let rp_id_hash = syscall!(client.hash_sha256(data.rp.id().as_ref())).hash;
                let encrypted_serialized = CredentialIdRef(OLD_ID).deserialize().unwrap();
                let serialized = syscall!(client.decrypt_chacha8poly1305(
                    kek,
                    &encrypted_serialized.ciphertext,
                    &rp_id_hash,
                    &encrypted_serialized.nonce,
                    &encrypted_serialized.tag,
                ))
                .plaintext
                .unwrap();

                let full = FullCredential::deserialize(&serialized).unwrap();
                assert_eq!(
                    full,
                    FullCredential {
                        ctap: CtapVersion::Fido21Pre,
                        data,
                        nonce: [0; 12].into(),
                    }
                );

                let stripped_credential = full.strip();

                let serialized_data: Bytes<1024> =
                    trussed::cbor_serialize_bytes(&stripped_credential.data).unwrap();
                assert_eq!(
                    delog::hexstr!(&serialized_data).to_string(),
                    delog::hexstr!(SERIALIZED_DATA).to_string()
                );

                let serialized_credential: Bytes<1024> =
                    trussed::cbor_serialize_bytes(&stripped_credential).unwrap();
                assert_eq!(
                    delog::hexstr!(&serialized_credential).to_string(),
                    delog::hexstr!(SERIALIZED_CREDENTIAL).to_string()
                );

                let credential = Credential::Full(full);
                let id = credential
                    .id(&mut client, kek, rp_id_hash.as_ref().try_into().unwrap())
                    .unwrap()
                    .0;
                assert_eq!(
                    delog::hexstr!(&id).to_string(),
                    delog::hexstr!(OLD_ID).to_string()
                );
            });
        });
    }

    #[test]
    fn credential_ids() {
        trussed::virt::with_ram_client("fido", |mut client| {
            let kek = syscall!(client.generate_chacha8poly1305_key(Location::Internal)).key;
            let nonce = ByteArray::new([0; 12]);
            let data = credential_data();
            let mut full_credential = FullCredential {
                ctap: CtapVersion::Fido21Pre,
                data,
                nonce,
            };
            let rp_id_hash = syscall!(client.hash_sha256(full_credential.rp.id().as_ref()))
                .hash
                .as_slice()
                .try_into()
                .unwrap();

            // Case 1: credential with use_short_id = Some(true) uses new (short) format
            full_credential.data.use_short_id = Some(true);
            let stripped_credential = StrippedCredential::from(&full_credential);
            let full_id = full_credential
                .id(&mut client, kek, Some(&rp_id_hash))
                .unwrap();
            let short_id = stripped_credential
                .id(&mut client, kek, &rp_id_hash)
                .unwrap();
            assert_eq!(full_id.0, short_id.0);

            // Case 2: credential with use_short_id = None uses old (long) format
            full_credential.data.use_short_id = None;
            let stripped_credential = full_credential.strip();
            let full_id = full_credential
                .id(&mut client, kek, Some(&rp_id_hash))
                .unwrap();
            let long_id = CredentialId::new(
                &mut client,
                &stripped_credential,
                kek,
                &rp_id_hash,
                &full_credential.nonce,
            )
            .unwrap();
            assert_eq!(full_id.0, long_id.0);

            assert!(short_id.0.len() < long_id.0.len());
        });
    }

    #[test]
    fn max_credential_id() {
        let rp_id: String<256> = core::iter::repeat('?').take(256).collect();
        let key = Bytes::from_slice(&[u8::MAX; 128]).unwrap();
        let credential = StrippedCredential {
            ctap: CtapVersion::Fido21Pre,
            creation_time: u32::MAX,
            use_counter: true,
            algorithm: i32::MAX,
            key: Key::WrappedKey(key),
            nonce: ByteArray::new([u8::MAX; 12]),
            hmac_secret: Some(true),
            cred_protect: Some(CredentialProtectionPolicy::Required),
            large_blob_key: Some(ByteArray::new([0xff; 32])),
            third_party_payment: Some(true),
        };
        trussed::virt::with_ram_client("fido", |mut client| {
            let kek = syscall!(client.generate_chacha8poly1305_key(Location::Internal)).key;
            let rp_id_hash = syscall!(client.hash_sha256(rp_id.as_ref()))
                .hash
                .as_slice()
                .try_into()
                .unwrap();
            let id = credential.id(&mut client, kek, &rp_id_hash).unwrap();
            assert_eq!(id.0.len(), 241);
        });
    }

    fn test_serde<T>(item: &T, name: &'static str, fields: &[(&'static str, Token)])
    where
        for<'a> T: core::fmt::Debug + PartialEq + serde::Deserialize<'a> + serde::Serialize,
    {
        let len = fields.len();

        let mut struct_tokens = vec![Token::Struct { name, len }];
        let mut map_tokens = vec![Token::Map { len: Some(len) }];
        for (key, value) in fields {
            struct_tokens.push(Token::Str(key));
            struct_tokens.push(Token::Some);
            struct_tokens.push(*value);

            map_tokens.push(Token::Str(key));
            map_tokens.push(Token::Some);
            map_tokens.push(*value);
        }
        struct_tokens.push(Token::StructEnd);
        map_tokens.push(Token::MapEnd);

        assert_tokens(item, &struct_tokens);
        assert_de_tokens(item, &map_tokens);
    }

    struct RpValues {
        id: &'static str,
        name: Option<&'static str>,
    }

    impl RpValues {
        fn test(&self) {
            for format in [SerializationFormat::Short, SerializationFormat::Long] {
                self.test_format(format);
            }
        }

        fn test_format(&self, format: SerializationFormat) {
            let (id_field, name_field) = match format {
                SerializationFormat::Short => ("i", "n"),
                SerializationFormat::Long => ("id", "name"),
            };
            let rp = Rp {
                format,
                inner: self.inner(),
            };

            let mut fields = vec![(id_field, Token::BorrowedStr(self.id))];
            if let Some(name) = self.name {
                fields.push((name_field, Token::BorrowedStr(name)));
            }

            test_serde(&rp, "RawRp", &fields);
        }

        fn inner(&self) -> PublicKeyCredentialRpEntity {
            PublicKeyCredentialRpEntity {
                id: self.id.into(),
                name: self.name.map(From::from),
                icon: None,
            }
        }
    }

    #[test]
    fn serde_rp_name_none() {
        RpValues {
            id: "Testing rp id",
            name: None,
        }
        .test()
    }

    #[test]
    fn serde_rp_name_some() {
        RpValues {
            id: "Testing rp id",
            name: Some("Testing rp name"),
        }
        .test()
    }

    struct UserValues {
        id: &'static [u8],
        icon: Option<&'static str>,
        name: Option<&'static str>,
        display_name: Option<&'static str>,
    }

    impl UserValues {
        fn test(&self) {
            for format in [SerializationFormat::Short, SerializationFormat::Long] {
                self.test_format(format);
            }
        }

        fn test_format(&self, format: SerializationFormat) {
            let (id_field, icon_field, name_field, display_name_field) = match format {
                SerializationFormat::Short => ("i", "I", "n", "d"),
                SerializationFormat::Long => ("id", "icon", "name", "displayName"),
            };
            let user = User {
                format,
                inner: self.inner(),
            };

            let mut fields = vec![(id_field, Token::BorrowedBytes(self.id))];
            if let Some(icon) = self.icon {
                fields.push((icon_field, Token::BorrowedStr(icon)));
            }
            if let Some(name) = self.name {
                fields.push((name_field, Token::BorrowedStr(name)));
            }
            if let Some(display_name) = self.display_name {
                fields.push((display_name_field, Token::BorrowedStr(display_name)));
            }

            test_serde(&user, "RawUser", &fields);
        }

        fn inner(&self) -> PublicKeyCredentialUserEntity {
            PublicKeyCredentialUserEntity {
                id: Bytes::from_slice(self.id).unwrap(),
                icon: self.icon.map(From::from),
                name: self.name.map(From::from),
                display_name: self.display_name.map(From::from),
            }
        }
    }

    #[test]
    fn serde_user_full() {
        UserValues {
            id: b"Testing user id",
            icon: Some("Testing user icon"),
            name: Some("Testing user name"),
            display_name: Some("Testing user display_name"),
        }
        .test();
    }

    #[test]
    fn serde_user_display_name() {
        UserValues {
            id: b"Testing user id",
            icon: None,
            name: None,
            display_name: Some("Testing user display_name"),
        }
        .test();
    }

    #[test]
    fn serde_user_icon_display_name() {
        UserValues {
            id: b"Testing user id",
            icon: Some("Testing user icon"),
            name: None,
            display_name: Some("Testing user display_name"),
        }
        .test();
    }

    #[test]
    fn serde_user_icon() {
        UserValues {
            id: b"Testing user id",
            icon: Some("Testing user icon"),
            name: None,
            display_name: None,
        }
        .test();
    }

    #[test]
    fn serde_user_empty() {
        UserValues {
            id: b"Testing user id",
            icon: None,
            name: None,
            display_name: None,
        }
        .test();
    }

    // Test credentials that were serialized before the migration to shorter field names for serialization
    #[test]
    fn legacy_full_credential() {
        use hex_literal::hex;
        let data = hex!(
            "
            a3000201a700a16269646b776562617574686e2e696f01a2626964476447
            567a644445646e616d65657465737431020003f504260582005037635754
            c9882b21565a9f8a47b0ece408f5024cf62ca01ed181a3d03d561fc7
        "
        );

        let credential = FullCredential::deserialize(&Bytes::from_slice(&data).unwrap()).unwrap();
        assert!(matches!(credential.ctap, CtapVersion::Fido21Pre));
        assert_eq!(credential.nonce, &hex!("F62CA01ED181A3D03D561FC7"));
        assert_eq!(
            credential.data,
            CredentialData {
                rp: Rp {
                    format: SerializationFormat::Long,
                    inner: PublicKeyCredentialRpEntity {
                        id: "webauthn.io".into(),
                        name: None,
                        icon: None,
                    },
                },
                user: User {
                    format: SerializationFormat::Long,
                    inner: PublicKeyCredentialUserEntity {
                        id: Bytes::from_slice(&hex!("6447567A644445")).unwrap(),
                        icon: None,
                        name: Some("test1".into()),
                        display_name: None,
                    },
                },
                creation_time: 0,
                use_counter: true,
                algorithm: -7,
                key: Key::ResidentKey(KeyId::from_value(0x37635754C9882B21565A9F8A47B0ECE4)),
                hmac_secret: None,
                cred_protect: None,
                use_short_id: Some(true),
                large_blob_key: None,
                third_party_payment: None,
            },
        );
    }

    // use quickcheck::TestResult;
    // quickcheck::quickcheck! {
    //   fn prop(
    //       rp_id: std::string::String,
    //       rp_name: Option<std::string::String>,
    //       rp_url: Option<std::string::String>,
    //       user_id: std::vec::Vec<u8>,
    //       user_name: Option<std::string::String>,
    //       creation_time: u32,
    //       use_counter: bool,
    //       algorithm: i32
    //     ) -> TestResult {
    //     use std::str::FromStr;
    //     use ctap_types::webauthn::{PublicKeyCredentialRpEntity, PublicKeyCredentialUserEntity};
    //     use trussed::{cbor_deserialize as deserialize, cbor_serialize_bytes as serialize};

    //     let rp_name = &rp_name.as_ref().map(|string| string.as_str());
    //     let rp_url = &rp_url.as_ref().map(|string| string.as_str());
    //     let user_name = &user_name.as_ref().map(|string| string.as_str());
    //     let discard = [
    //         rp_id.len() > 256,
    //         rp_name.unwrap_or(&"").len() > 64,
    //         rp_url.unwrap_or(&"").len() > 64,
    //         user_id.len() > 64,
    //         user_name.unwrap_or(&"").len() > 64,

    //     ];
    //     if discard.iter().any(|&x| x) {
    //         return TestResult::discard();
    //     }

    //     let credential_data = CredentialData {
    //         rp: PublicKeyCredentialRpEntity {
    //             id: String::from_str(&rp_id).unwrap(),
    //             name: rp_name.map(|rp_name| String::from_str(rp_name).unwrap()),
    //             url: rp_url.map(|rp_url| String::from_str(rp_url).unwrap()),
    //         },
    //         user: PublicKeyCredentialUserEntity {
    //             id: Bytes::from_slice(&user_id).unwrap(),
    //             icon: maybe_random_string(),
    //             name: user_name.map(|user_name| String::from_str(user_name).unwrap()),
    //             display_name: maybe_random_string(),
    //         },
    //         creation_time,
    //         use_counter,
    //         algorithm,
    //         key: Key::WrappedKey(random_bytes()),
    //         hmac_secret: Some(false),
    //         cred_protect: None,
    //     };

    //     let serialization: Bytes<1024> = serialize(&credential_data).unwrap();
    //     let deserialized: CredentialData = deserialize(&serialization).unwrap();

    //     TestResult::from_bool(credential_data == deserialized)
    // }
    // }
}<|MERGE_RESOLUTION|>--- conflicted
+++ resolved
@@ -4,17 +4,14 @@
 
 use serde::Serialize;
 use serde_bytes::ByteArray;
-<<<<<<< HEAD
 use trussed::config::MAX_FIDO_WRAPPED_KEY_LENGTH;
 use trussed::{client, syscall, try_syscall, types::KeyId};
-=======
 use trussed_core::{
     mechanisms::{Chacha8Poly1305, Sha256},
     syscall, try_syscall,
     types::{EncryptedData, KeyId},
     CryptoClient, FilesystemClient,
 };
->>>>>>> d0885e1c
 
 pub(crate) use ctap_types::{
     // authenticator::{ctap1, ctap2, Error, Request, Response},
