//! Open source reference implementation of FIDO CTAP.
//!
//! The core structure is [`Authenticator`], a Trussed® application.
//!
//! It implements the [`ctap_types::ctap1::Authenticator`] and [`ctap_types::ctap2::Authenticator`] traits,
//! which express the interface defined in the CTAP specification.
//!
//! With feature `dispatch` activated, it also implements the `App` traits
//! of [`apdu_dispatch`] and [`ctaphid_dispatch`].

#![cfg_attr(not(test), no_std)]
// #![warn(missing_docs)]

#[macro_use]
extern crate delog;
generate_macros!();

use trussed::{client, syscall, types::Message, Client as TrussedClient};

<<<<<<< HEAD
use ctap_types::{
    Bytes, Bytes32, String, Vec,
    // cose::EcdhEsHkdf256PublicKey as CoseEcdhEsHkdf256PublicKey,
    // cose::PublicKey as CosePublicKey,
    operation::VendorOperation,
    // rpc::CtapInterchange,
    // authenticator::ctap1,
    authenticator::{ctap2, Error, Request, Response},
    ctap1::{
        self,
        Command as U2fCommand,
        Response as U2fResponse,
        Result as U2fResult,
        Error as U2fError,
    },
    webauthn::{
        PublicKeyCredentialRpEntity,
        PublicKeyCredentialUserEntity
    }
};
=======
use ctap_types::heapless_bytes::Bytes;
>>>>>>> e399a110

/// Re-export of `ctap-types` authenticator errors.
pub use ctap_types::Error;

mod ctap1;
mod ctap2;

#[cfg(feature = "dispatch")]
mod dispatch;

pub mod constants;
pub mod credential;
pub mod state;

/// Results with our [`Error`].
pub type Result<T> = core::result::Result<T, Error>;

/// Trait bound on our implementation's requirements from a Trussed client.
///
/// - Client is core Trussed client functionality.
/// - Ed25519 and P-256 are the core signature algorithms.
/// - AES-256, SHA-256 and its HMAC are used within the CTAP protocols.
/// - ChaCha8Poly1305 is our AEAD of choice, used e.g. for the key handles.
pub trait TrussedRequirements:
    client::Client
    + client::P256
    + client::Chacha8Poly1305
    + client::Aes256Cbc
    + client::Sha256
    + client::HmacSha256
    + client::Ed255 // + client::Totp
{
}

impl<T> TrussedRequirements for T where
    T: client::Client
        + client::P256
        + client::Chacha8Poly1305
        + client::Aes256Cbc
        + client::Sha256
        + client::HmacSha256
        + client::Ed255 // + client::Totp
{
}

#[derive(Copy, Clone, Debug, Eq, PartialEq)]
/// Externally defined configuration.
pub struct Config {
    /// Typically determined by surrounding USB-level decoder.
    /// For Solo 2, this is usbd-ctaphid (and its buffer size).
    pub max_msg_size: usize,
    // pub max_creds_in_list: usize,
    // pub max_cred_id_length: usize,
}

// impl Default for Config {
//     fn default() -> Self {
//         Self {
//             max_message_size: ctap_types::sizes::REALISTIC_MAX_MESSAGE_SIZE,
//             max_credential_count_in_list: ctap_types::sizes::MAX_CREDENTIAL_COUNT_IN_LIST,
//             max_credential_id_length: ctap_types::sizes::MAX_CREDENTIAL_ID_LENGTH,
//         }
//     }
// }

/// Trussed® app implementing a FIDO authenticator.
///
/// It implements the [`ctap_types::ctap1::Authenticator`] and [`ctap_types::ctap2::Authenticator`] traits,
/// which, in turn, express the interfaces defined in the CTAP specification.
///
/// The type parameter `T` selects a Trussed® client implementation, which
/// must meet the [`TrussedRequirements`] in our implementation.
///
/// NB: `T` should be the first parameter, `UP` should default to `Conforming`,
/// and probably `UP` shouldn't be a generic parameter at all, at least not this kind.
pub struct Authenticator<UP, T>
// TODO: changing the order is breaking, but default generic parameters must be trailing.
// pub struct Authenticator<T, UP=Conforming>
where
    UP: UserPresence,
{
    trussed: T,
    state: state::State,
    up: UP,
    config: Config,
}

// EWW.. this is a bit unsafe isn't it
fn format_hex(data: &[u8], mut buffer: &mut [u8]) {
    const HEX_CHARS: &[u8] = b"0123456789abcdef";
    for byte in data.iter() {
        buffer[0] = HEX_CHARS[(byte >> 4) as usize];
        buffer[1] = HEX_CHARS[(byte & 0xf) as usize];
        buffer = &mut buffer[2..];
    }
}

// NB: to actually use this, replace the constant implementation with the inline assembly.
// Once we move to a new cortex-m release, can use the version from there.
//
// use core::arch::asm;

// #[inline]
// pub fn msp() -> u32 {
//     let r;
//     unsafe { asm!("mrs {}, MSP", out(reg) r, options(nomem, nostack, preserves_flags)) };
//     r
// }

#[inline]
#[allow(dead_code)]
pub(crate) fn msp() -> u32 {
    0x2000_0000
}

/// Currently Ed25519 and P256.
#[derive(Copy, Clone, Debug, Eq, PartialEq)]
#[repr(i32)]
#[non_exhaustive]
pub enum SigningAlgorithm {
    /// The Ed25519 signature algorithm.
    Ed25519 = -8,
    /// The NIST P-256 signature algorithm.
    P256 = -7,
    // #[doc(hidden)]
    // Totp = -9,
}

impl core::convert::TryFrom<i32> for SigningAlgorithm {
    type Error = Error;
    fn try_from(alg: i32) -> Result<Self> {
        Ok(match alg {
            -7 => SigningAlgorithm::P256,
            -8 => SigningAlgorithm::Ed25519,
            // -9 => SigningAlgorithm::Totp,
            _ => return Err(Error::UnsupportedAlgorithm),
        })
    }
}

/// Method to check for user presence.
pub trait UserPresence: Copy {
    fn user_present<T: TrussedClient>(
        self,
        trussed: &mut T,
        timeout_milliseconds: u32,
    ) -> Result<()>;
}

#[deprecated(note = "use `Silent` directly`")]
#[doc(hidden)]
pub type SilentAuthenticator = Silent;

/// No user presence verification.
#[derive(Copy, Clone)]
pub struct Silent {}

impl UserPresence for Silent {
    fn user_present<T: TrussedClient>(self, _: &mut T, _: u32) -> Result<()> {
        Ok(())
    }
}

#[deprecated(note = "use `Conforming` directly")]
#[doc(hidden)]
pub type NonSilentAuthenticator = Conforming;

/// User presence verification via Trussed.
#[derive(Copy, Clone)]
pub struct Conforming {}

impl UserPresence for Conforming {
    fn user_present<T: TrussedClient>(
        self,
        trussed: &mut T,
        timeout_milliseconds: u32,
    ) -> Result<()> {
        let result = syscall!(trussed.confirm_user_present(timeout_milliseconds)).result;
        result.map_err(|err| match err {
            trussed::types::consent::Error::TimedOut => Error::UserActionTimeout,
            // trussed::types::consent::Error::TimedOut => Error::KeepaliveCancel,
            _ => Error::OperationDenied,
        })
    }
}

fn cbor_serialize_message<T: serde::Serialize>(
    object: &T,
) -> core::result::Result<Message, ctap_types::serde::Error> {
    trussed::cbor_serialize_bytes(object)
}

impl<UP, T> Authenticator<UP, T>
where
    UP: UserPresence,
    T: TrussedRequirements,
{
    pub fn new(trussed: T, up: UP, config: Config) -> Self {
        let state = state::State::new();
<<<<<<< HEAD
        let authenticator = Self { trussed, state, up };

        authenticator
    }

    pub fn call_u2f(&mut self, request: &U2fCommand) -> U2fResult<U2fResponse> {
        info!("called u2f");
        self.state.persistent.load_if_not_initialised(&mut self.trussed);

        let mut commitment = Bytes::<324>::new();

        match request {
            U2fCommand::Register(reg) => {

                self.up.user_present(&mut self.trussed, constants::U2F_UP_TIMEOUT)
                    .map_err(|_| U2fError::ConditionsOfUseNotSatisfied)?;

                // Generate a new P256 key pair.
                let private_key = syscall!(self.trussed.generate_p256_private_key(Location::Volatile)).key;
                let public_key = syscall!(self.trussed.derive_p256_public_key(private_key, Location::Volatile)).key;

                let serialized_cose_public_key = syscall!(self.trussed.serialize_p256_key(
                    public_key, KeySerialization::EcdhEsHkdf256
                )).serialized_key;
                let cose_key: ctap_types::cose::EcdhEsHkdf256PublicKey
                    = trussed::cbor_deserialize(&serialized_cose_public_key).unwrap();

                let wrapping_key = self.state.persistent.key_wrapping_key(&mut self.trussed)
                    .map_err(|_| U2fError::UnspecifiedCheckingError)?;
                debug!("wrapping u2f private key");
                let wrapped_key = syscall!(self.trussed.wrap_key_chacha8poly1305(
                    wrapping_key,
                    private_key,
                    &reg.app_id,
                )).wrapped_key;
                // debug!("wrapped_key = {:?}", &wrapped_key);

                let key = Key::WrappedKey(wrapped_key.to_bytes().map_err(|_| U2fError::UnspecifiedCheckingError)?);
                let nonce = syscall!(self.trussed.random_bytes(12)).bytes.as_slice().try_into().unwrap();

                let mut rp_id = heapless::String::new();

                // We do not know the rpId string in U2F.  Just using placeholder.
                rp_id.push_str("u2f").ok();
                let rp = ctap_types::webauthn::PublicKeyCredentialRpEntity{
                    id: rp_id,
                    name: None,
                    url: None,
                };

                let user = ctap_types::webauthn::PublicKeyCredentialUserEntity {
                    id: Bytes::from_slice(&[0u8; 8]).unwrap(),
                    icon: None,
                    name: None,
                    display_name: None,
                };

                let credential = Credential::new(
                    credential::CtapVersion::U2fV2,
                    &rp,
                    &user,

                    SupportedAlgorithm::P256 as i32,
                    key,
                    self.state.persistent.timestamp(&mut self.trussed).map_err(|_| U2fError::NotEnoughMemory)?,
                    None,
                    None,
                    nonce,
                );

                // info!("made credential {:?}", &credential);

                // 12.b generate credential ID { = AEAD(Serialize(Credential)) }
                let kek = self.state.persistent.key_encryption_key(&mut self.trussed).map_err(|_| U2fError::NotEnoughMemory)?;
                let credential_id = credential.id_using_hash(&mut self.trussed, kek, &reg.app_id).map_err(|_| U2fError::NotEnoughMemory)?;
                syscall!(self.trussed.delete(public_key));
                syscall!(self.trussed.delete(private_key));

                commitment.push(0).unwrap();     // reserve byte
                commitment.extend_from_slice(&reg.app_id).unwrap();
                commitment.extend_from_slice(&reg.challenge).unwrap();

                commitment.extend_from_slice(&credential_id.0).unwrap();

                commitment.push(0x04).unwrap();  // public key uncompressed byte
                commitment.extend_from_slice(&cose_key.x).unwrap();
                commitment.extend_from_slice(&cose_key.y).unwrap();

                let attestation = self.state.identity.attestation(&mut self.trussed);

                let (signature, cert) = match attestation {
                    (Some((key, cert)), _aaguid) => {
                        info!("aaguid: {}", hex_str!(&_aaguid));
                        (
                            syscall!(
                                self.trussed.sign(Mechanism::P256,
                                key,
                                &commitment,
                                SignatureSerialization::Asn1Der
                            )).signature.to_bytes().unwrap(),
                            cert
                        )
                    },
                    _ => {
                        info!("Not provisioned with attestation key!");
                        return Err(U2fError::KeyReferenceNotFound);
                    }
                };


                Ok(U2fResponse::Register(ctap1::RegisterResponse::new(
                    0x05,
                    &cose_key,
                    &credential_id.0,
                    signature,
                    &cert,
                )))
            }
            U2fCommand::Authenticate(auth) => {

                let cred = Credential::try_from_bytes(self, &auth.app_id, &auth.key_handle);

                let user_presence_byte = match auth.control_byte {
                    ctap1::ControlByte::CheckOnly => {
                        // if the control byte is set to 0x07 by the FIDO Client,
                        // the U2F token is supposed to simply check whether the
                        // provided key handle was originally created by this token
                        return if cred.is_ok() {
                            Err(U2fError::ConditionsOfUseNotSatisfied)
                        } else {
                            Err(U2fError::IncorrectDataParameter)
                        };
                    },
                    ctap1::ControlByte::EnforceUserPresenceAndSign => {
                        self.up.user_present(&mut self.trussed, constants::U2F_UP_TIMEOUT)
                            .map_err(|_| U2fError::ConditionsOfUseNotSatisfied)?;
                        0x01
                    },
                    ctap1::ControlByte::DontEnforceUserPresenceAndSign => 0x00,
                };

                let cred = cred.map_err(|_| U2fError::IncorrectDataParameter)?;

                let key = match &cred.key {
                    Key::WrappedKey(bytes) => {
                        let wrapping_key = self.state.persistent.key_wrapping_key(&mut self.trussed)
                            .map_err(|_| U2fError::IncorrectDataParameter)?;
                        let key_result = syscall!(self.trussed.unwrap_key_chacha8poly1305(
                            wrapping_key,
                            bytes,
                            b"",
                            Location::Volatile,
                        )).key;
                        match key_result {
                            Some(key) => {
                                info!("loaded u2f key!");
                                key
                            }
                            None => {
                                info!("issue with unwrapping credential id key");
                                return Err(U2fError::IncorrectDataParameter);
                            }
                        }
                    }
                    _ => return Err(U2fError::IncorrectDataParameter),
                };

                if cred.algorithm != -7 {
                    info!("Unexpected mechanism for u2f");
                    return Err(U2fError::IncorrectDataParameter);
                }

                let sig_count = self.state.persistent.timestamp(&mut self.trussed).
                    map_err(|_| U2fError::UnspecifiedNonpersistentExecutionError)?;

                commitment.extend_from_slice(&auth.app_id).unwrap();
                commitment.push(user_presence_byte).unwrap();
                commitment.extend_from_slice(&sig_count.to_be_bytes()).unwrap();
                commitment.extend_from_slice(&auth.challenge).unwrap();

                let signature = syscall!(
                    self.trussed.sign(Mechanism::P256,
                    key,
                    &commitment,
                    SignatureSerialization::Asn1Der
                )).signature.to_bytes().unwrap();

                Ok(U2fResponse::Authenticate(ctap1::AuthenticateResponse::new(
                    user_presence_byte,
                    sig_count,
                    signature,
                )))

            }
            U2fCommand::Version => {
                // "U2F_V2"
                Ok(U2fResponse::Version([0x55, 0x32, 0x46, 0x5f, 0x56, 0x32]))
            }
        }

    }

    pub fn call(&mut self, request: &Request) -> Result<Response> {
        // if let Some(request) = self.interchange.take_request() {
            // debug!("request: {:?}", &request);
            self.state.persistent.load_if_not_initialised(&mut self.trussed);

            match request {
                Request::Ctap2(request) => {
                    match request {

                        // 0x4
                        ctap2::Request::GetInfo => {
                            debug!("GI");
                            let response = self.get_info();
                            Ok(Response::Ctap2(ctap2::Response::GetInfo(response)))
                        }

                        // 0x2
                        ctap2::Request::MakeCredential(parameters) => {
                            debug!("MC request");
                            let response = self.make_credential(&parameters);
                            match response {
                                Ok(response) => Ok(Response::Ctap2(ctap2::Response::MakeCredential(response))),
                                Err(error) => Err(error)
                            }
                        }

                        // 0x1
                        ctap2::Request::GetAssertion(parameters) => {
                            debug!("GA request");
                            let response = self.get_assertion(&parameters);
                            match response {
                                Ok(response) => Ok(Response::Ctap2(ctap2::Response::GetAssertion(response))),
                                Err(error) => Err(error)
                            }
                        }

                        // 0x8
                        ctap2::Request::GetNextAssertion => {
                            debug!("GNA request");
                            let response = self.get_next_assertion();
                            match response {
                                Ok(response) => Ok(Response::Ctap2(ctap2::Response::GetNextAssertion(response))),
                                Err(error) => Err(error)
                            }
                        }

                        // 0x7
                        ctap2::Request::Reset => {
                            debug!("Reset request");
                            let response = self.reset();
                            match response {
                                Ok(()) => Ok(Response::Ctap2(ctap2::Response::Reset)),
                                Err(error) => Err(error)
                            }
                        }


                        // 0x6
                        ctap2::Request::ClientPin(parameters) => {
                            debug!("CP request");
                            let response = self.client_pin(&parameters);
                            match response {
                                Ok(response) => Ok(Response::Ctap2(ctap2::Response::ClientPin(response))),
                                Err(error) => Err(error)
                            }
                        }

                        // 0xA
                        ctap2::Request::CredentialManagement(parameters) => {
                            debug!("CM request");
                            let response = self.credential_management(&parameters);
                            match response {
                                Ok(response) => {
                                    // let mut buf = [0u8; 512];
                                    // info!("{:?}", ctap_types::serde::cbor_serialize(&response, &mut buf));
                                    Ok(Response::Ctap2(ctap2::Response::CredentialManagement(response)))
                                }
                                Err(error) => Err(error)
                            }
                        }


                        ctap2::Request::Vendor(op) => {
                            debug!("Vendor request");
                            let response = self.vendor(*op);
                            match response {
                                Ok(()) => Ok(Response::Ctap2(ctap2::Response::Vendor)),
                                Err(error) => Err(error)
                            }
                        }

                        // _ => {
                        //     // debug!("not implemented: {:?}", &request);
                        //     debug!("request not implemented");
                        //     self.interchange.respond(Err(Error::InvalidCommand)).expect("internal error");
                        // }
                    }
                }
                Request::Ctap1(_request) => {
                    debug!("ctap1 not implemented: {:?}", &_request);
                    Err(Error::InvalidCommand)
                }
            }
        // }
    }

    fn client_pin(&mut self, parameters: &ctap2::client_pin::Parameters) -> Result<ctap2::client_pin::Response> {
        use ctap2::client_pin::PinV1Subcommand as Subcommand;
        debug!("processing CP");
        // info!("{:?}", parameters);

        if parameters.pin_protocol != 1{
            return Err(Error::InvalidParameter);
        }

        Ok( match parameters.sub_command {

            Subcommand::GetRetries => {
                debug!("processing CP.GR");

                ctap2::client_pin::Response {
                    key_agreement: None,
                    pin_token: None,
                    retries: Some(self.state.persistent.retries()),
                }
            }

            Subcommand::GetKeyAgreement => {
                debug!("processing CP.GKA");

                let private_key = self.state.runtime.key_agreement_key(&mut self.trussed);
                let public_key = syscall!(self.trussed.derive_p256_public_key(private_key, Location::Volatile)).key;
                let serialized_cose_key = syscall!(self.trussed.serialize_key(
                    Mechanism::P256, public_key.clone(), KeySerialization::EcdhEsHkdf256)).serialized_key;
                let cose_key = trussed::cbor_deserialize(&serialized_cose_key).unwrap();

                syscall!(self.trussed.delete(public_key));

                ctap2::client_pin::Response {
                    key_agreement: cose_key,
                    pin_token: None,
                    retries: None,
                }
            }

            Subcommand::SetPin => {
                debug!("processing CP.SP");
                // 1. check mandatory parameters
                let platform_kek = match parameters.key_agreement.as_ref() {
                    Some(key) => key,
                    None => { return Err(Error::MissingParameter); }
                };
                let new_pin_enc = match parameters.new_pin_enc.as_ref() {
                    Some(pin) => pin,
                    None => { return Err(Error::MissingParameter); }
                };
                let pin_auth = match parameters.pin_auth.as_ref() {
                    Some(auth) => auth,
                    None => { return Err(Error::MissingParameter); }
                };

                // 2. is pin already set
                if self.state.persistent.pin_is_set() {
                    return Err(Error::NotAllowed);
                }

                // 3. generate shared secret
                let shared_secret = self.state.runtime.generate_shared_secret(&mut self.trussed, platform_kek)?;

                // TODO: there are moar early returns!!
                // - implement Drop?
                // - do garbage collection outside of this?

                // 4. verify pinAuth
                self.verify_pin_auth(shared_secret, new_pin_enc, pin_auth)?;

                // 5. decrypt and verify new PIN
                let new_pin = self.decrypt_pin_check_length(shared_secret, new_pin_enc)?;

                syscall!(self.trussed.delete(shared_secret));

                // 6. store LEFT(SHA-256(newPin), 16), set retries to 8
                self.hash_store_pin(&new_pin)?;
                self.state.reset_retries(&mut self.trussed).map_err(|_| Error::Other)?;

                ctap2::client_pin::Response {
                    key_agreement: None,
                    pin_token: None,
                    retries: None,
                }
            }

            Subcommand::ChangePin => {
                debug!("processing CP.CP");

                // 1. check mandatory parameters
                let platform_kek = match parameters.key_agreement.as_ref() {
                    Some(key) => key,
                    None => { return Err(Error::MissingParameter); }
                };
                let pin_hash_enc = match parameters.pin_hash_enc.as_ref() {
                    Some(hash) => hash,
                    None => { return Err(Error::MissingParameter); }
                };
                let new_pin_enc = match parameters.new_pin_enc.as_ref() {
                    Some(pin) => pin,
                    None => { return Err(Error::MissingParameter); }
                };
                let pin_auth = match parameters.pin_auth.as_ref() {
                    Some(auth) => auth,
                    None => { return Err(Error::MissingParameter); }
                };

                // 2. fail if no retries left
                self.state.pin_blocked()?;

                // 3. generate shared secret
                let shared_secret = self.state.runtime.generate_shared_secret(&mut self.trussed, platform_kek)?;

                // 4. verify pinAuth
                let mut data = MediumData::new();
                data.extend_from_slice(new_pin_enc).map_err(|_| Error::InvalidParameter)?;
                data.extend_from_slice(pin_hash_enc).map_err(|_| Error::InvalidParameter)?;
                self.verify_pin_auth(shared_secret, &data, pin_auth)?;

                // 5. decrement retries
                self.state.decrement_retries(&mut self.trussed)?;

                // 6. decrypt pinHashEnc, compare with stored
                self.decrypt_pin_hash_and_maybe_escalate(shared_secret, &pin_hash_enc)?;

                // 7. reset retries
                self.state.reset_retries(&mut self.trussed)?;

                // 8. decrypt and verify new PIN
                let new_pin = self.decrypt_pin_check_length(shared_secret, new_pin_enc)?;

                syscall!(self.trussed.delete(shared_secret));

                // 9. store hashed PIN
                self.hash_store_pin(&new_pin)?;

                ctap2::client_pin::Response {
                    key_agreement: None,
                    pin_token: None,
                    retries: None,
                }
            }

            Subcommand::GetPinToken => {
                debug!("processing CP.GPT");

                // 1. check mandatory parameters
                let platform_kek = match parameters.key_agreement.as_ref() {
                    Some(key) => key,
                    None => { return Err(Error::MissingParameter); }
                };
                let pin_hash_enc = match parameters.pin_hash_enc.as_ref() {
                    Some(hash) => hash,
                    None => { return Err(Error::MissingParameter); }
                };

                // 2. fail if no retries left
                self.state.pin_blocked()?;

                // 3. generate shared secret
                let shared_secret = self.state.runtime.generate_shared_secret(&mut self.trussed, platform_kek)?;

                // 4. decrement retires
                self.state.decrement_retries(&mut self.trussed)?;

                // 5. decrypt and verify pinHashEnc
                self.decrypt_pin_hash_and_maybe_escalate(shared_secret, &pin_hash_enc)?;

                // 6. reset retries
                self.state.reset_retries(&mut self.trussed)?;

                // 7. return encrypted pinToken
                let pin_token = self.state.runtime.pin_token(&mut self.trussed);
                debug!("wrapping pin token");
                // info!("exists? {}", syscall!(self.trussed.exists(shared_secret)).exists);
                let pin_token_enc = syscall!(self.trussed.wrap_key_aes256cbc(shared_secret, pin_token)).wrapped_key;

                syscall!(self.trussed.delete(shared_secret));

                // ble...
                if pin_token_enc.len() != 16 {
                    return Err(Error::Other);
                }
                let pin_token_enc_32 = Bytes::from_slice(&pin_token_enc).unwrap();

                ctap2::client_pin::Response {
                    key_agreement: None,
                    pin_token: Some(pin_token_enc_32),
                    retries: None,
                }
            }

            _ => {
                // todo!("not implemented yet")
                return Err(Error::InvalidParameter);
            }
        })
    }

    fn decrypt_pin_hash_and_maybe_escalate(&mut self, shared_secret: KeyId, pin_hash_enc: &Bytes<64>)
        -> Result<()>
    {
        let pin_hash = syscall!(self.trussed.decrypt_aes256cbc(
            shared_secret, pin_hash_enc)).plaintext.ok_or(Error::Other)?;

        let stored_pin_hash = match self.state.persistent.pin_hash() {
            Some(hash) => hash,
            None => { return Err(Error::PinNotSet); }
        };

        if &pin_hash != &stored_pin_hash {
            // I) generate new KEK
            self.state.runtime.rotate_key_agreement_key(&mut self.trussed);
            if self.state.persistent.retries() == 0 {
                return Err(Error::PinBlocked);
            }
            if self.state.persistent.pin_blocked() {
                return Err(Error::PinAuthBlocked);
            }
            return Err(Error::PinInvalid);
        }

        Ok(())
    }

    fn hash_store_pin(&mut self, pin: &Message) -> Result<()> {
        let pin_hash_32 = syscall!(self.trussed.hash_sha256(&pin)).hash;
        let pin_hash: [u8; 16] = pin_hash_32[..16].try_into().unwrap();
        self.state.persistent.set_pin_hash(&mut self.trussed, pin_hash).unwrap();

        Ok(())
    }

    fn decrypt_pin_check_length(&mut self, shared_secret: KeyId, pin_enc: &[u8]) -> Result<Message> {
        // pin is expected to be filled with null bytes to length at least 64
        if pin_enc.len() < 64 {
            // correct error?
            return Err(Error::PinPolicyViolation);
        }

        let mut pin = syscall!(self.trussed.decrypt_aes256cbc(
            shared_secret, &pin_enc)).plaintext.ok_or(Error::Other)?;

        // // temp
        // let pin_length = pin.iter().position(|&b| b == b'\0').unwrap_or(pin.len());
        // info!("pin.len() = {}, pin_length = {}, = {:?}",
        //           pin.len(), pin_length, &pin);
        // chop off null bytes
        let pin_length = pin.iter().position(|&b| b == b'\0').unwrap_or(pin.len());
        if pin_length < 4 || pin_length >= 64 {
            return Err(Error::PinPolicyViolation);
        }

        pin.resize_default(pin_length).unwrap();

        Ok(pin)
    }


    // fn verify_pin(&mut self, pin_auth: &Bytes<16>, client_data_hash: &Bytes<32>) -> bool {
    fn verify_pin(&mut self, pin_auth: &[u8; 16], data: &[u8]) -> Result<()> {
        let key = self.state.runtime.pin_token(&mut self.trussed);
        let tag = syscall!(self.trussed.sign_hmacsha256(key, data)).signature;
        if pin_auth == &tag[..16] {
            Ok(())
        } else {
            Err(Error::PinAuthInvalid)
        }
    }

    fn verify_pin_auth(&mut self, shared_secret: KeyId, data: &[u8], pin_auth: &Bytes<16>)
        -> Result<()>
    {
        let expected_pin_auth = syscall!(self.trussed.sign_hmacsha256(shared_secret, data)).signature;

        if &expected_pin_auth[..16] == &pin_auth[..] {
            Ok(())
        } else {
            Err(Error::PinAuthInvalid)
        }
    }

    // fn verify_pin_auth_using_token(&mut self, data: &[u8], pin_auth: &Bytes<16>)
    fn verify_pin_auth_using_token(
        &mut self,
        parameters: &ctap2::credential_management::Parameters
    ) -> Result<()> {

        // info!("CM params: {:?}", parameters);
        use ctap2::credential_management::Subcommand;
        match parameters.sub_command {
            // are we Haskell yet lol
            sub_command @ Subcommand::GetCredsMetadata |
            sub_command @ Subcommand::EnumerateRpsBegin |
            sub_command @ Subcommand::EnumerateCredentialsBegin |
            sub_command @ Subcommand::DeleteCredential => {

                // check pinProtocol
                let pin_protocol = parameters
                    // .sub_command_params.as_ref().ok_or(Error::MissingParameter)?
                    .pin_protocol.ok_or(Error::MissingParameter)?;
                if pin_protocol != 1 {
                    return Err(Error::InvalidParameter);
                }

                // check pinAuth
                let pin_token = self.state.runtime.pin_token(&mut self.trussed);
                let mut data: Bytes<MAX_CREDENTIAL_ID_LENGTH_PLUS_256> =
                    Bytes::from_slice(&[sub_command as u8]).unwrap();
                let len = 1 + match sub_command {
                    Subcommand::EnumerateCredentialsBegin |
                    Subcommand::DeleteCredential => {
                        data.resize_to_capacity();
                        // ble, need to reserialize
                        ctap_types::serde::cbor_serialize(
                            &parameters.sub_command_params
                            .as_ref()
                            .ok_or(Error::MissingParameter)?,
                            &mut data[1..],
                        ).map_err(|_| Error::LimitExceeded)?.len()
                    }
                    _ => 0,
                };

                // info!("input to hmacsha256: {:?}", &data[..len]);
                let expected_pin_auth = syscall!(self.trussed.sign_hmacsha256(
                    pin_token,
                    &data[..len],
                )).signature;

                let pin_auth = parameters
                    .pin_auth.as_ref().ok_or(Error::MissingParameter)?;

                if &expected_pin_auth[..16] == &pin_auth[..] {
                    info!("passed pinauth");
                    Ok(())
                } else {
                    info!("failed pinauth!");
                    self.state.decrement_retries(&mut self.trussed)?;
                    let maybe_blocked = self.state.pin_blocked();
                    if maybe_blocked.is_err() {
                        info!("blocked");
                        maybe_blocked
                    } else {
                        info!("pinAuthInvalid");
                        Err(Error::PinAuthInvalid)
                    }

                }
            }

            _ => Ok(()),
        }
    }

    /// Returns whether UV was performed.
    fn pin_prechecks(&mut self,
        options: &Option<ctap2::AuthenticatorOptions>,
        pin_auth: &Option<ctap2::PinAuth>,
        pin_protocol: &Option<u32>,
        data: &[u8],
    )
        -> Result<bool>
    {
        // 1. pinAuth zero length -> wait for user touch, then
        // return PinNotSet if not set, PinInvalid if set
        //
        // the idea is for multi-authnr scenario where platform
        // wants to enforce PIN and needs to figure out which authnrs support PIN
        if let Some(pin_auth) = pin_auth.as_ref() {
            if pin_auth.len() == 0 {
                self.up.user_present(&mut self.trussed, constants::FIDO2_UP_TIMEOUT)?;
                if !self.state.persistent.pin_is_set() {
                    return Err(Error::PinNotSet);
                } else {
                    return Err(Error::PinAuthInvalid);
                }
            }
        }

        // 2. check PIN protocol is 1 if pinAuth was sent
        if let Some(ref _pin_auth) = pin_auth {
            if let Some(1) = pin_protocol {
            } else {
                return Err(Error::PinAuthInvalid);
            }
        }

        // 3. if no PIN is set (we have no other form of UV),
        // and platform sent `uv` or `pinAuth`, return InvalidOption
        if !self.state.persistent.pin_is_set() {
            if let Some(ref options) = &options {
                if Some(true) == options.uv {
                    return Err(Error::InvalidOption);
                }
            }
            if pin_auth.is_some() {
                return Err(Error::InvalidOption);
            }
        }

        // 4. If authenticator is protected by som form of user verification, do it
        //
        // TODO: Should we should fail if `uv` is passed?
        // Current thinking: no
        if self.state.persistent.pin_is_set() {

            // let mut uv_performed = false;
            if let Some(ref pin_auth) = pin_auth {
                if pin_auth.len() != 16 {
                    return Err(Error::InvalidParameter);
                }
                // seems a bit redundant to check here in light of 2.
                // I guess the CTAP spec writers aren't implementers :D
                if let Some(1) = pin_protocol {
                    // 5. if pinAuth is present and pinProtocol = 1, verify
                    // success --> set uv = 1
                    // error --> PinAuthInvalid
                    self.verify_pin(
                        // unwrap panic ruled out above
                        pin_auth.as_slice().try_into().unwrap(),
                        data,
                    )?;

                    return Ok(true);

                } else {
                    // 7. pinAuth present + pinProtocol != 1 --> error PinAuthInvalid
                    return Err(Error::PinAuthInvalid);
                }

            } else {
                // 6. pinAuth not present + clientPin set --> error PinRequired
                if self.state.persistent.pin_is_set() {
                    return Err(Error::PinRequired);
                }
            }
        }

        Ok(false)
    }

    /// If allow_list is some, select the first one that is usable,
    /// and return some(it).
    ///
    /// If allow_list is none, pull applicable credentials, store
    /// in state's credential_heap, and return none
    #[inline(never)]
    fn locate_credentials(
        &mut self, rp_id_hash: &Bytes32,
        allow_list: &Option<ctap2::get_assertion::AllowList>,
        uv_performed: bool,
    )
        -> Result<()>
    {
        // validate allowList
        let mut allow_list_len = 0;
        let allowed_credentials = if let Some(allow_list) = allow_list.as_ref() {
            allow_list_len = allow_list.len();
            allow_list.into_iter()
                // discard not properly serialized encrypted credentials
                .filter_map(|credential_descriptor| {
                    info!(
                        "GA try from cred id: {}",
                        hex_str!(&credential_descriptor.id),
                    );
                    let cred_maybe = Credential::try_from(
                        self, rp_id_hash, credential_descriptor)
                        .ok();
                    info!("cred_maybe: {:?}", &cred_maybe);
                    cred_maybe
                } )
                .collect()
        } else {
            CredentialList::new()
        };

        let mut min_heap = MinCredentialHeap::new();

        let allowed_credentials_passed = allowed_credentials.len() > 0;

        if allowed_credentials_passed {
            // "If an allowList is present and is non-empty,
            // locate all denoted credentials present on this authenticator
            // and bound to the specified rpId."
            debug!("allowedList passed with {} creds", allowed_credentials.len());
            let mut rk_count = 0;
            let mut applicable_credentials: CredentialList = allowed_credentials
                .into_iter()
                .filter(|credential| match credential.key.clone() {
                    // TODO: should check if wrapped key is valid AEAD
                    // On the other hand, we already decrypted a valid AEAD
                    Key::WrappedKey(_) => true,
                    Key::ResidentKey(key) => {
                        debug!("checking if ResidentKey {:?} exists", &key);
                        let exists = match credential.algorithm {
                            -7 => syscall!(self.trussed.exists(Mechanism::P256, key)).exists,
                            -8 => syscall!(self.trussed.exists(Mechanism::Ed255, key)).exists,
                            -9 => {
                                let exists = syscall!(self.trussed.exists(Mechanism::Totp, key)).exists;
                                info!("found it");
                                exists
                            }
                            _ => false,
                        };
                        if exists {
                            rk_count = rk_count + 1;
                        }
                        exists
                    }
                })
                .filter(|credential| {
                    use credential::CredentialProtectionPolicy as Policy;
                    debug!("CredentialProtectionPolicy {:?}", &credential.cred_protect);
                    match credential.cred_protect {
                        None | Some(Policy::Optional) => true,
                        Some(Policy::OptionalWithCredentialIdList) => allowed_credentials_passed || uv_performed,
                        Some(Policy::Required) => uv_performed,

                    }
                })
                .collect();
            while applicable_credentials.len() > 0 {
                // Store all other applicable credentials in volatile storage and add to our
                // credential heap.
                let credential = applicable_credentials.pop().unwrap();
                let serialized = credential.serialize()?;

                let mut path = [b'0', b'0'];
                format_hex(&[applicable_credentials.len() as u8], &mut path);
                let path = PathBuf::from(&path);
                // let kek = self.state.persistent.key_encryption_key(&mut self.trussed)?;
                // let id = credential.id_using_hash(&mut self.trussed, kek, rp_id_hash)?;
                // let credential_id_hash = self.hash(&id.0.as_ref());

                // let path = rk_path(&rp_id_hash, &credential_id_hash);
                let timestamp_path = TimestampPath {
                    timestamp: credential.creation_time,
                    path: path.clone(),
                    location: Location::Volatile,
                };


                info!("added volatile cred: {:?}", &timestamp_path);
                info!("{}",hex_str!(&serialized));


                try_syscall!(self.trussed.write_file(
                    Location::Volatile,
                    path.clone(),
                    serialized,
                    None,
                )).map_err(|_| {
                    Error::KeyStoreFull
                })?;

                // attempt to read back
                // let data = syscall!(self.trussed.read_file(
                    // Location::Volatile,
                    // timestamp_path.path.clone(),
                // )).data;
                // crate::Credential::deserialize(&data).unwrap();


                if min_heap.capacity() > min_heap.len() {
                    min_heap.push(timestamp_path).map_err(drop).unwrap();
                } else {
                    if timestamp_path.timestamp > min_heap.peek().unwrap().timestamp {
                        min_heap.pop().unwrap();
                        min_heap.push(timestamp_path).map_err(drop).unwrap();
                    }
                }
                // If more than one credential was located in step 1 and allowList is present and not empty,
                // select any applicable credential and proceed to step 12. Otherwise, order the credentials
                // by the time when they were created in reverse order.
                // The first credential is the most recent credential that was created.
                if rk_count > 1 {
                    break
                }

            }
        } else if allow_list_len == 0 {
            // If an allowList is not present,
            // locate all credentials that are present on this authenticator
            // and bound to the specified rpId; sorted by reverse creation time

            // let rp_id_hash = self.hash(rp_id.as_ref());

            //
            // So here's the idea:
            //
            // - credentials can be pretty big
            // - we declare N := MAX_CREDENTIAL_COUNT_IN_LIST in GetInfo
            // - potentially there are more RKs for a given RP (a bit academic ofc)
            //
            // - first, we use a min-heap to keep only the topN credentials:
            //   if our "next" one is larger/later than the min of the heap,
            //   pop this min and push ours
            //
            // - then, we use a max-heap to sort the remaining <=N credentials
            // - these then go into a CredentialList
            // - (we don't need to keep that around even)
            //
            debug!("no allowedList passed");

            // let mut credentials = CredentialList::new();

            let data = syscall!(self.trussed.read_dir_files_first(
                Location::Internal,
                rp_rk_dir(&rp_id_hash),
                None,
            )).data;

            let data = match data {
                Some(data) => data,
                None => return Err(Error::NoCredentials),
            };

            let credential = Credential::deserialize(&data).unwrap();

            use credential::CredentialProtectionPolicy as Policy;
            let keep = match credential.cred_protect {
                None | Some(Policy::Optional) => true,
                Some(Policy::OptionalWithCredentialIdList) => allowed_credentials_passed || uv_performed,
                Some(Policy::Required) => uv_performed,
            };

            let kek = self.state.persistent.key_encryption_key(&mut self.trussed)?;

            if keep {
                let id = credential.id_using_hash(&mut self.trussed, kek, rp_id_hash)?;
                let credential_id_hash = self.hash(&id.0.as_ref());

                let timestamp_path = TimestampPath {
                    timestamp: credential.creation_time,
                    path: rk_path(&rp_id_hash, &credential_id_hash),
                    location: Location::Internal,
                };

                min_heap.push(timestamp_path).map_err(drop).unwrap();
                // info!("first: {:?}", &self.hash(&id.0));
            }

            loop {
                let data = syscall!(self.trussed.read_dir_files_next()).data;
                let data = match data {
                    Some(data) => data,
                    None => break,
                };

                let credential = Credential::deserialize(&data).unwrap();

                let keep = match credential.cred_protect {
                    None | Some(Policy::Optional) => true,
                    Some(Policy::OptionalWithCredentialIdList) => allowed_credentials_passed || uv_performed,
                    Some(Policy::Required) => uv_performed,
                };

                if keep {

                    let id = credential.id_using_hash(&mut self.trussed, kek, rp_id_hash)?;
                    let credential_id_hash = self.hash(&id.0.as_ref());

                    let timestamp_path = TimestampPath {
                        timestamp: credential.creation_time,
                        path: rk_path(&rp_id_hash, &credential_id_hash),
                        location: Location::Internal,
                    };

                    if min_heap.capacity() > min_heap.len() {
                        min_heap.push(timestamp_path).map_err(drop).unwrap();
                    } else {
                        if timestamp_path.timestamp > min_heap.peek().unwrap().timestamp {
                            min_heap.pop().unwrap();
                            min_heap.push(timestamp_path).map_err(drop).unwrap();
                        }
                    }
                }
            }

        };

        // "If no applicable credentials were found, return CTAP2_ERR_NO_CREDENTIALS"
        if min_heap.is_empty() {
            return Err(Error::NoCredentials);
        }

        // now sort them
        self.state.runtime.free_credential_heap(&mut self.trussed);
        let max_heap = self.state.runtime.credential_heap();
        while !min_heap.is_empty() {
            max_heap.push(min_heap.pop().unwrap()).map_err(drop).unwrap();
        }

        Ok(())
    }

    fn get_next_assertion(&mut self) -> Result<ctap2::get_assertion::Response> {
        // 1./2. don't remember / don't have left any credentials
        if self.state.runtime.credential_heap().is_empty() {
            return Err(Error::NotAllowed);
        }

        // 3. previous GA/GNA >30s ago -> discard stat
        // this is optional over NFC
        if false {
            self.state.runtime.free_credential_heap(&mut self.trussed);
            return Err(Error::NotAllowed);
        }

        // 4. select credential
        // let data = syscall!(self.trussed.read_file(
        //     timestamp_hash.location,
        //     timestamp_hash.path,
        // )).data;
        let credential = self.state.runtime.pop_credential_from_heap(&mut self.trussed);
        // Credential::deserialize(&data).unwrap();

        // 5. suppress PII if no UV was performed in original GA

        // 6. sign
        // 7. reset timer
        // 8. increment credential counter (not applicable)

        self.assert_with_credential(None, credential)
    }

    fn credential_management(&mut self, parameters: &ctap2::credential_management::Parameters)
        -> Result<ctap2::credential_management::Response> {

        use ctap2::credential_management::Subcommand;
        use crate::credential_management as cm;

        // TODO: I see "failed pinauth" output, but then still continuation...
        self.verify_pin_auth_using_token(&parameters)?;

        let mut cred_mgmt = cm::CredentialManagement::new(self);
        let sub_parameters = &parameters.sub_command_params;
        match parameters.sub_command {

            // 0x1
            Subcommand::GetCredsMetadata =>
                cred_mgmt.get_creds_metadata(),

            // 0x2
            Subcommand::EnumerateRpsBegin =>
                cred_mgmt.first_relying_party(),

            // 0x3
            Subcommand::EnumerateRpsGetNextRp =>
                cred_mgmt.next_relying_party(),

            // 0x4
            Subcommand::EnumerateCredentialsBegin => {
                let sub_parameters = sub_parameters.as_ref()
                    .ok_or(Error::MissingParameter)?;

                cred_mgmt.first_credential(
                    sub_parameters
                        .rp_id_hash.as_ref()
                        .ok_or(Error::MissingParameter)?,
                )
            }

            // 0x5
            Subcommand::EnumerateCredentialsGetNextCredential =>
                cred_mgmt.next_credential(),

            // 0x6
            Subcommand::DeleteCredential => {
                let sub_parameters = sub_parameters.as_ref()
                    .ok_or(Error::MissingParameter)?;

                cred_mgmt.delete_credential(sub_parameters
                        .credential_id.as_ref()
                        .ok_or(Error::MissingParameter)?,
                    )
            }

            // _ => todo!("not implemented yet"),
        }
    }

    fn get_assertion(&mut self, parameters: &ctap2::get_assertion::Parameters) -> Result<ctap2::get_assertion::Response> {

        let rp_id_hash = self.hash(&parameters.rp_id.as_ref());

        // 1-4.
        let uv_performed = match self.pin_prechecks(
                &parameters.options, &parameters.pin_auth, &parameters.pin_protocol,
                &parameters.client_data_hash.as_ref(),
        ) {
            Ok(b) => b,
            Err(Error::PinRequired) => {
                // UV is optional for get_assertion
                false
            }
            Err(err) => return Err(err),
        };

        // 5. Locate eligible credentials
        //
        // Note: If allowList is passed, credential is Some(credential)
        // If no allowList is passed, credential is None and the retrieved credentials
        // are stored in state.runtime.credential_heap
        self.locate_credentials(&rp_id_hash, &parameters.allow_list, uv_performed)?;

        let credential = self.state.runtime.pop_credential_from_heap(&mut self.trussed);
        let num_credentials = match self.state.runtime.credential_heap().len() {
            0 => None,
            n => Some(n as u32 + 1),
        };
        info!("FIRST cred: {:?}",&credential);
        info!("FIRST NUM creds: {:?}",num_credentials);

        // NB: misleading, if we have "1" we return "None"
        let human_num_credentials = match num_credentials {
            Some(n) => n,
            None => 1,
        };
        info!("found {:?} applicable credentials", human_num_credentials);

        // 6. process any options present

        // UP occurs by default, but option could specify not to.
        let do_up = if parameters.options.is_some() {
            parameters.options.as_ref().unwrap().up.unwrap_or(true)
        } else {
            true
        };

        // 7. collect user presence
        let up_performed = if do_up {
            info!("asking for up");
            self.up.user_present(&mut self.trussed, constants::FIDO2_UP_TIMEOUT)?;
            true
        } else {
            info!("not asking for up");
            false
        };

        let multiple_credentials = human_num_credentials > 1;
        self.state.runtime.active_get_assertion = Some(state::ActiveGetAssertionData {
            rp_id_hash: {
                let mut buf = [0u8; 32];
                buf.copy_from_slice(&rp_id_hash);
                buf
            },
            client_data_hash: {
                let mut buf = [0u8; 32];
                buf.copy_from_slice(&parameters.client_data_hash);
                buf
            },
            uv_performed,
            up_performed,
            multiple_credentials,
            extensions: parameters.extensions.clone(),
        });

        self.assert_with_credential(num_credentials, credential)
    }

    #[inline(never)]
    fn process_assertion_extensions(&mut self,
        get_assertion_state: &state::ActiveGetAssertionData,
        extensions: &ctap2::get_assertion::ExtensionsInput,
        _credential: &Credential,
        credential_key: KeyId,
    ) -> Result<Option<ctap2::get_assertion::ExtensionsOutput>> {
        if let Some(hmac_secret) = &extensions.hmac_secret {
            if let Some(pin_protocol) = hmac_secret.pin_protocol {
                if pin_protocol != 1 {
                    return Err(Error::InvalidParameter);
                }
            }

            // We derive credRandom as an hmac of the existing private key.
            // UV is used as input data since credRandom should depend UV
            // i.e. credRandom = HMAC(private_key, uv)
            let cred_random = syscall!(self.trussed.derive_key(
                Mechanism::HmacSha256,
                credential_key,
                Some(Bytes::from_slice(&[get_assertion_state.uv_performed as u8]).unwrap()),
                trussed::types::StorageAttributes::new().set_persistence(Location::Volatile)
            )).key;

            // Verify the auth tag, which uses the same process as the pinAuth
            let kek = self.state.runtime.generate_shared_secret(&mut self.trussed, &hmac_secret.key_agreement)?;
            self.verify_pin_auth(kek, &hmac_secret.salt_enc, &hmac_secret.salt_auth).map_err(|_| Error::ExtensionFirst)?;

            if hmac_secret.salt_enc.len() != 32 && hmac_secret.salt_enc.len() != 64 {
                return Err(Error::InvalidLength);
            }

            // decrypt input salt_enc to get salt1 or (salt1 || salt2)
            let salts = syscall!(
                self.trussed.decrypt(Mechanism::Aes256Cbc, kek, &hmac_secret.salt_enc, b"", b"", b"")
            ).plaintext.ok_or(Error::InvalidOption)?;

            let mut salt_output: Bytes<64> = Bytes::new();

            // output1 = hmac_sha256(credRandom, salt1)
            let output1 = syscall!(
                self.trussed.sign_hmacsha256(cred_random, &salts[0..32])
            ).signature;

            salt_output.extend_from_slice(&output1).unwrap();

            if salts.len() == 64 {
                // output2 = hmac_sha256(credRandom, salt2)
                let output2 = syscall!(
                    self.trussed.sign_hmacsha256(cred_random, &salts[32..64])
                ).signature;

                salt_output.extend_from_slice(&output2).unwrap();
            }

            syscall!(self.trussed.delete(cred_random));

            // output_enc = aes256-cbc(sharedSecret, IV=0, output1 || output2)
            let output_enc = syscall!(
                self.trussed.encrypt(Mechanism::Aes256Cbc, kek, &salt_output, b"", None)
            ).ciphertext;

            Ok(Some(ctap2::get_assertion::ExtensionsOutput {
                hmac_secret: Some(Bytes::from_slice(&output_enc).unwrap())
            }))

        } else {
            Ok(None)
        }

    }


    fn assert_with_credential(&mut self, num_credentials: Option<u32>, credential: Credential)
        -> Result<ctap2::get_assertion::Response>
    {
        let data = self.state.runtime.active_get_assertion.clone().unwrap();
        let rp_id_hash = Bytes::from_slice(&data.rp_id_hash).unwrap();

        let (key, is_rk) = match credential.key.clone() {
            Key::ResidentKey(key) => (key, true),
            Key::WrappedKey(bytes) => {
                let wrapping_key = self.state.persistent.key_wrapping_key(&mut self.trussed)?;
                // info!("unwrapping {:?} with wrapping key {:?}", &bytes, &wrapping_key);
                let key_result = syscall!(self.trussed.unwrap_key_chacha8poly1305(
                    wrapping_key,
                    &bytes,
                    b"",
                    // &rp_id_hash,
                    Location::Volatile,
                )).key;
                // debug!("key result: {:?}", &key_result);
                info!("key result");
                match key_result {
                    Some(key) => (key, false),
                    None => { return Err(Error::Other); }
                }
            }
        };

        // 8. process any extensions present
        let extensions_output = if let Some(extensions) = &data.extensions {
            self.process_assertion_extensions(&data, &extensions, &credential, key)?
        } else {
            None
        };

        // 9./10. sign clientDataHash || authData with "first" credential

        // info!("signing with credential {:?}", &credential);
        let kek = self.state.persistent.key_encryption_key(&mut self.trussed)?;
        let credential_id = credential.id_using_hash(&mut self.trussed, kek, &rp_id_hash)?;

        use ctap2::AuthenticatorDataFlags as Flags;

        let sig_count = self.state.persistent.timestamp(&mut self.trussed)?;

        let authenticator_data = ctap2::get_assertion::AuthenticatorData {
            rp_id_hash: rp_id_hash,

            flags: {
                let mut flags = Flags::EMPTY;
                if data.up_performed {
                    flags |= Flags::USER_PRESENCE;
                }
                if data.uv_performed {
                    flags |= Flags::USER_VERIFIED;
                }
                if extensions_output.is_some() {
                    flags |= Flags::EXTENSION_DATA;
                }
                flags
            },

            sign_count: sig_count,
            attested_credential_data: None,
            extensions: extensions_output
        };

        let serialized_auth_data = authenticator_data.serialize();

        let mut commitment = Bytes::<1024>::new();
        commitment.extend_from_slice(&serialized_auth_data).map_err(|_| Error::Other)?;
        commitment.extend_from_slice(&data.client_data_hash).map_err(|_| Error::Other)?;

        let (mechanism, serialization) = match credential.algorithm {
            -7 => (Mechanism::P256, SignatureSerialization::Asn1Der),
            -8 => (Mechanism::Ed255, SignatureSerialization::Raw),
            -9 => (Mechanism::Totp, SignatureSerialization::Raw),
            _ => { return Err(Error::Other); }
        };

        debug!("signing with {:?}, {:?}", &mechanism, &serialization);
        let signature = match mechanism {
            Mechanism::Totp => {
                let timestamp = u64::from_le_bytes(data.client_data_hash[..8].try_into().unwrap());
                info!("TOTP with timestamp {:?}", &timestamp);
                syscall!(self.trussed.sign_totp(key, timestamp)).signature.to_bytes().unwrap()
            }
            _ => syscall!(self.trussed.sign(mechanism, key.clone(), &commitment, serialization)).signature
                     .to_bytes().unwrap(),
        };

        if !is_rk {
            syscall!(self.trussed.delete(key));
        }

        let mut response = ctap2::get_assertion::Response {
            credential: Some(credential_id.into()),
            auth_data: Bytes::from_slice(&serialized_auth_data).map_err(|_| Error::Other)?,
            signature,
            user: None,
            number_of_credentials: num_credentials,
        };

        if is_rk {
            let mut user = credential.user.clone();
            // User identifiable information (name, DisplayName, icon) MUST not
            // be returned if user verification is not done by the authenticator.
            // For single account per RP case, authenticator returns "id" field.
            if !data.uv_performed || !data.multiple_credentials {
                user.icon = None;
                user.name = None;
                user.display_name = None;
            }
            response.user = Some(user);
        }

        Ok(response)
    }

    fn vendor(&mut self, op: VendorOperation) -> Result<()> {
        info!("hello VO {:?}", &op);
        match op.into() {
            0x79 => syscall!(self.trussed.debug_dump_store()),
            _ => return Err(Error::InvalidCommand),
        };

        Ok(())
    }

    fn reset(&mut self) -> Result<()> {
        // 1. >10s after bootup -> NotAllowed
        let uptime = syscall!(self.trussed.uptime()).uptime;
        if uptime.as_secs() > 10 {
            #[cfg(not(feature = "disable-reset-time-window"))]
            return Err(Error::NotAllowed);
        }
        // 2. check for user presence
        // denied -> OperationDenied
        // timeout -> UserActionTimeout
        self.up.user_present(&mut self.trussed, constants::FIDO2_UP_TIMEOUT)?;

        // Delete resident keys
        syscall!(self.trussed.delete_all(Location::Internal));
        syscall!(self.trussed.remove_dir_all(
            Location::Internal,
            PathBuf::from("rk"),
        ));

        // b. delete persistent state
        self.state.persistent.reset(&mut self.trussed)?;

        // c. Reset runtime state
        self.state.runtime.reset(&mut self.trussed);

        Ok(())
    }

    pub fn delete_resident_key_by_user_id(
        &mut self,
        rp_id_hash: &Bytes32,
        user_id: &Bytes<64>,
    ) -> Result<()> {

        // Prepare to iterate over all credentials associated to RP.
        let rp_path = rp_rk_dir(&rp_id_hash);
        let mut entry = syscall!(self.trussed.read_dir_first(
            Location::Internal,
            rp_path.clone(),
            None,
        )).entry;

        loop {
            info!("this may be an RK: {:?}", &entry);
            let rk_path = match entry {
                // no more RKs left
                // break breaks inner loop here
                None => break,
                Some(entry) => PathBuf::from(entry.path()),
            };

            info!("checking RK {:?} for userId ", &rk_path);
            let credential_data = syscall!(self.trussed.read_file(
                Location::Internal,
                PathBuf::from(rk_path.clone()),
            )).data;
            let credential_maybe = Credential::deserialize(&credential_data);

            if let Ok(old_credential) = credential_maybe {
                if old_credential.user.id == user_id {
                    match old_credential.key {
                        credential::Key::ResidentKey(key) => {
                            info!(":: deleting resident key");
                            syscall!(self.trussed.delete(key));
                        }
                        _ => {
                            warn!(":: WARNING: unexpected server credential in rk.");
                        }
                    }
                    syscall!(self.trussed.remove_file(
                        Location::Internal,
                        PathBuf::from(rk_path),
                    ));

                    info!("Overwriting previous rk tied to this userId.");
                    break;
                }
            } else {
                warn_now!("WARNING: Could not read RK.");
            }

            // prepare for next loop iteration
            entry = syscall!(self.trussed.read_dir_next()).entry;
        }

        Ok(())

    }

    pub fn delete_resident_key_by_path(
        &mut self,
        rk_path: &Path,
    )
        // rp_id_hash: &Bytes32,
        // credential_id_hash: &Bytes32,
    // )
        -> Result<()>
    {
        info!("deleting RK {:?}", &rk_path);
        let credential_data = syscall!(self.trussed.read_file(
            Location::Internal,
            PathBuf::from(rk_path),
        )).data;
        let credential_maybe = Credential::deserialize(&credential_data);
        // info!("deleting credential {:?}", &credential);


        if let Ok(credential) = credential_maybe {

            match credential.key {
                credential::Key::ResidentKey(key) => {
                    info!(":: deleting resident key");
                    syscall!(self.trussed.delete(key));
                }
                credential::Key::WrappedKey(_) => {}
            }
        } else {
            // If for some reason there becomes a corrupt credential,
            // we can still at least orphan the key rather then crash.
            info!("Warning!  Orpaning a key.");
=======
        Self {
            trussed,
            state,
            up,
            config,
>>>>>>> e399a110
        }
    }

    fn hash(&mut self, data: &[u8]) -> Bytes<32> {
        let hash = syscall!(self.trussed.hash_sha256(data)).hash;
        hash.to_bytes().expect("hash should fit")
    }
<<<<<<< HEAD

    fn make_credential(&mut self, parameters: &ctap2::make_credential::Parameters) -> Result<ctap2::make_credential::Response> {

        let rp_id_hash = self.hash(&parameters.rp.id.as_ref());

        // 1-4.
        if let Some(options) = parameters.options.as_ref() {
            // up option is not valid for make_credential
            if options.up.is_some() {
                return Err(Error::InvalidOption);
            }
        }
        let uv_performed = self.pin_prechecks(
            &parameters.options, &parameters.pin_auth, &parameters.pin_protocol,
            &parameters.client_data_hash.as_ref(),
        )?;

        // 5. "persist credProtect value for this credential"
        // --> seems out of place here, see 9.

        // 6. excludeList present, contains credential ID on this authenticator bound to RP?
        // --> wait for UP, error CredentialExcluded
        if let Some(exclude_list) = &parameters.exclude_list {
            for descriptor in exclude_list.iter() {
                let result = Credential::try_from(self, &rp_id_hash, descriptor);
                if let Ok(excluded_cred) = result {
                    // If UV is not performed, than CredProtectRequired credentials should not be visibile.
                    if !(excluded_cred.cred_protect == Some(CredentialProtectionPolicy::Required) && !uv_performed) {
                        info!("Excluded!");
                        self.up.user_present(&mut self.trussed, constants::FIDO2_UP_TIMEOUT)?;
                        return Err(Error::CredentialExcluded);
                    }
                }
            }
        }

        // 7. check pubKeyCredParams algorithm is valid + supported COSE identifier

        let mut algorithm: Option<SupportedAlgorithm> = None;
        for param in parameters.pub_key_cred_params.iter() {
            match param.alg {
                -7 => { if algorithm.is_none() { algorithm = Some(SupportedAlgorithm::P256); }}
                -8 => { algorithm = Some(SupportedAlgorithm::Ed25519); }
                -9 => { algorithm = Some(SupportedAlgorithm::Totp); }
                _ => {}
            }
        }
        let algorithm = match algorithm {
            Some(algorithm) => {
                info!("algo: {:?}", algorithm as i32);
                algorithm
            },
            None => { return Err(Error::UnsupportedAlgorithm); }
        };
        // debug!("making credential, eddsa = {}", eddsa);


        // 8. process options; on known but unsupported error UnsupportedOption

        let mut rk_requested = false;
        // TODO: why is this unused?
        let mut _uv_requested = false;
        let _up_requested = true; // can't be toggled

        info!("MC options: {:?}", &parameters.options);
        if let Some(ref options) = &parameters.options {
            if Some(true) == options.rk {
                rk_requested = true;
            }
            if Some(true) == options.uv {
                _uv_requested = true;
            }
        }

        // 9. process extensions
        let mut hmac_secret_requested = None;
        // let mut cred_protect_requested = CredentialProtectionPolicy::Optional;
        let mut cred_protect_requested = None;
        if let Some(extensions) = &parameters.extensions {

            hmac_secret_requested = extensions.hmac_secret;

            if let Some(policy) = &extensions.cred_protect {
                cred_protect_requested = Some(CredentialProtectionPolicy::try_from(*policy)?);
            }
        }

        // debug!("hmac-secret = {:?}, credProtect = {:?}", hmac_secret_requested, cred_protect_requested);

        // 10. get UP, if denied error OperationDenied
        self.up.user_present(&mut self.trussed, constants::FIDO2_UP_TIMEOUT)?;

        // 11. generate credential keypair
        let location = match rk_requested {
            true => Location::Internal,
            false => Location::Volatile,
        };

        let private_key: KeyId;
        let public_key: KeyId;
        let cose_public_key;
        match algorithm {
            SupportedAlgorithm::P256 => {
                private_key = syscall!(self.trussed.generate_p256_private_key(location)).key;
                public_key = syscall!(self.trussed.derive_p256_public_key(private_key, Location::Volatile)).key;
                cose_public_key = syscall!(self.trussed.serialize_key(
                    Mechanism::P256, public_key.clone(), KeySerialization::Cose
                )).serialized_key;
                let _success = syscall!(self.trussed.delete(public_key)).success;
                info!("deleted public P256 key: {}", _success);
            }
            SupportedAlgorithm::Ed25519 => {
                private_key = syscall!(self.trussed.generate_ed255_private_key(location)).key;
                public_key = syscall!(self.trussed.derive_ed255_public_key(private_key, Location::Volatile)).key;
                cose_public_key = syscall!(self.trussed.serialize_key(
                    Mechanism::Ed255, public_key.clone(), KeySerialization::Cose
                )).serialized_key;
                let _success = syscall!(self.trussed.delete(public_key)).success;
                info!("deleted public Ed25519 key: {}", _success);
            }
            SupportedAlgorithm::Totp => {
                if parameters.client_data_hash.len() != 32 {
                    return Err(Error::InvalidParameter);
                }
                // b'TOTP---W\x0e\xf1\xe0\xd7\x83\xfe\t\xd1\xc1U\xbf\x08T_\x07v\xb2\xc6--TOTP'
                let totp_secret: [u8; 20] = parameters.client_data_hash[6..26].try_into().unwrap();
                private_key = syscall!(self.trussed.unsafe_inject_shared_key(
                    &totp_secret, Location::Internal)).key;
                // info!("totes injected");
                let fake_cose_pk = ctap_types::cose::TotpPublicKey {};
                let fake_serialized_cose_pk = trussed::cbor_serialize_bytes(&fake_cose_pk)
                    .map_err(|_| Error::NotAllowed)?;
                cose_public_key = fake_serialized_cose_pk; // Bytes::from_slice(&[0u8; 20]).unwrap();
            }
        }

        // 12. if `rk` is set, store or overwrite key pair, if full error KeyStoreFull

        // 12.a generate credential
        let key_parameter = match rk_requested {
            true => Key::ResidentKey(private_key),
            false => {
                // WrappedKey version
                let wrapping_key = self.state.persistent.key_wrapping_key(&mut self.trussed)?;
                debug!("wrapping private key");
                let wrapped_key = syscall!(self.trussed.wrap_key_chacha8poly1305(
                    wrapping_key,
                    private_key,
                    &rp_id_hash,
                )).wrapped_key;
                // debug!("wrapped_key = {:?}", &wrapped_key);

                // 32B key, 12B nonce, 16B tag + some info on algorithm (P256/Ed25519)
                // Turns out it's size 92 (enum serialization not optimized yet...)
                // let mut wrapped_key = Bytes::<60>::new();
                // wrapped_key.extend_from_slice(&wrapped_key_msg).unwrap();
                let ret = Key::WrappedKey(wrapped_key.to_bytes().map_err(|_| Error::Other)?);
                ret
                // debug!("len wrapped key = {}", wrapped_key.len());
                // Key::WrappedKey(wrapped_key.to_bytes().unwrap())

            }
        };

        // injecting this is a bit mehhh..
        let nonce = syscall!(self.trussed.random_bytes(12)).bytes.as_slice().try_into().unwrap();
        info!("nonce = {:?}", &nonce);

        // 12.b generate credential ID { = AEAD(Serialize(Credential)) }
        let kek = self.state.persistent.key_encryption_key(&mut self.trussed)?;

        // store it.
        // TODO: overwrite, error handling with KeyStoreFull

        // Introduce smaller Credential struct for ID, with extra metadata removed. This ensures
        // ID will stay below 255 bytes.
        let credential_thin = Credential::new(
            credential::CtapVersion::Fido21Pre,
            &PublicKeyCredentialRpEntity{
                id: parameters.rp.id.clone(),
                name: None,
                url: None
            },
            &PublicKeyCredentialUserEntity {
                id: parameters.user.id.clone(),
                icon: None,
                name: None,
                display_name: None
            },
            algorithm as i32,
            key_parameter.clone(),
            self.state.persistent.timestamp(&mut self.trussed)?,
            None,
            None,
            nonce,
        );

        let credential_id = credential_thin.id_using_hash(&mut self.trussed, kek, &rp_id_hash)?;

        if rk_requested {
            // Create full credential for the Resident Key usage, and store it in local memory.
            let credential = Credential::new(
                credential::CtapVersion::Fido21Pre,
                &parameters.rp,
                &parameters.user,
                algorithm as i32,
                key_parameter,
                self.state.persistent.timestamp(&mut self.trussed)?,
                hmac_secret_requested.clone(),
                cred_protect_requested,
                nonce,
            );
            // info!("made credential {:?}", &credential);
            let serialized_credential = credential.serialize()?;

            // first delete any other RK cred with same RP + UserId if there is one.
            self.delete_resident_key_by_user_id(&rp_id_hash, &credential.user.id).ok();

            let credential_id_hash = self.hash(&credential_id.0.as_ref());
            try_syscall!(self.trussed.write_file(
                Location::Internal,
                rk_path(&rp_id_hash, &credential_id_hash),
                serialized_credential.clone(),
                // user attribute for later easy lookup
                // Some(rp_id_hash.clone()),
                None,
            )).map_err(|_| Error::KeyStoreFull)?;
        }
        // 13. generate and return attestation statement using clientDataHash

        // 13.a AuthenticatorData and its serialization
        use ctap2::AuthenticatorDataFlags as Flags;
        info!("MC created cred id");

        let (attestation_maybe, aaguid)= self.state.identity.attestation(&mut self.trussed);

        let authenticator_data = ctap2::make_credential::AuthenticatorData {
            rp_id_hash: rp_id_hash.to_bytes().map_err(|_| Error::Other)?,

            flags: {
                let mut flags = Flags::USER_PRESENCE;
                if uv_performed {
                    flags |= Flags::USER_VERIFIED;
                }
                if true {
                    flags |= Flags::ATTESTED_CREDENTIAL_DATA;
                }
                if hmac_secret_requested.is_some() || cred_protect_requested.is_some() {
                    flags |= Flags::EXTENSION_DATA;
                }
                flags
            },

            sign_count: self.state.persistent.timestamp(&mut self.trussed)?,

            attested_credential_data: {
                // debug!("acd in, cid len {}, pk len {}", credential_id.0.len(), cose_public_key.len());
                let attested_credential_data = ctap2::make_credential::AttestedCredentialData {
                    aaguid: Bytes::from_slice(&aaguid).unwrap(),
                    credential_id: credential_id.0.to_bytes().unwrap(),
                    credential_public_key: cose_public_key.to_bytes().unwrap(),
                };
                // debug!("cose PK = {:?}", &attested_credential_data.credential_public_key);
                Some(attested_credential_data)
            },

            extensions: {
                if hmac_secret_requested.is_some() || cred_protect_requested.is_some() {
                    Some(ctap2::make_credential::Extensions {
                        cred_protect: parameters.extensions.as_ref().unwrap().cred_protect.clone(),
                        hmac_secret: parameters.extensions.as_ref().unwrap().hmac_secret.clone(),
                    })

                } else {
                    None
                }
            },
        };
        // debug!("authData = {:?}", &authenticator_data);

        let serialized_auth_data = authenticator_data.serialize();

        // 13.b The Signature

        // can we write Sum<M, N> somehow?
        // debug!("seeking commitment, {} + {}", serialized_auth_data.len(), parameters.client_data_hash.len());
        let mut commitment = Bytes::<1024>::new();
        commitment.extend_from_slice(&serialized_auth_data).map_err(|_| Error::Other)?;
        // debug!("serialized_auth_data ={:?}", &serialized_auth_data);
        commitment.extend_from_slice(&parameters.client_data_hash).map_err(|_| Error::Other)?;
        // debug!("client_data_hash = {:?}", &parameters.client_data_hash);
        // debug!("commitment = {:?}", &commitment);

        // NB: the other/normal one is called "basic" or "batch" attestation,
        // because it attests the authenticator is part of a batch: the model
        // specified by AAGUID.
        // "self signed" is also called "surrogate basic".
        //
        // we should also directly support "none" format, it's a bit weird
        // how browsers firefox this

        let (signature, attestation_algorithm) = {
            if attestation_maybe.is_none() {
                match algorithm {
                    SupportedAlgorithm::Ed25519 => {
                        let signature = syscall!(self.trussed.sign_ed255(private_key, &commitment)).signature;
                        (signature.to_bytes().map_err(|_| Error::Other)?, -8)
                    }

                    SupportedAlgorithm::P256 => {
                        // DO NOT prehash here, `trussed` does that
                        let der_signature = syscall!(self.trussed.sign_p256(private_key, &commitment, SignatureSerialization::Asn1Der)).signature;
                        (der_signature.to_bytes().map_err(|_| Error::Other)?, -7)
                    }
                    SupportedAlgorithm::Totp => {
                        // maybe we can fake it here too, but seems kinda weird
                        // return Err(Error::UnsupportedAlgorithm);
                        // micro-ecc is borked. let's self-sign anyway
                        let hash = syscall!(self.trussed.hash_sha256(&commitment.as_ref())).hash;
                        let tmp_key = syscall!(self.trussed
                            .generate_p256_private_key(Location::Volatile))
                            .key;

                        let signature = syscall!(self.trussed.sign_p256(
                            tmp_key,
                            &hash,
                            SignatureSerialization::Asn1Der,
                        )).signature;
                        (signature.to_bytes().map_err(|_| Error::Other)?, -7)
                    }
                }
            } else {

                let signature = syscall!(self.trussed.sign_p256(
                    attestation_maybe.as_ref().unwrap().0,
                    &commitment,
                    SignatureSerialization::Asn1Der,
                )).signature;
                (signature.to_bytes().map_err(|_| Error::Other)?, -7)
            }
        };
        // debug!("SIG = {:?}", &signature);

        if !rk_requested {
            let _success = syscall!(self.trussed.delete(private_key)).success;
            info!("deleted private credential key: {}", _success);
        }

        let packed_attn_stmt = ctap2::make_credential::PackedAttestationStatement {
            alg: attestation_algorithm,
            sig: signature,
            x5c: match attestation_maybe.is_some() {
                false => None,
                true => {
                    // See: https://www.w3.org/TR/webauthn-2/#sctn-packed-attestation-cert-requirements
                    let cert = attestation_maybe.as_ref().unwrap().1.clone();
                    let mut x5c = Vec::new();
                    x5c.push(cert).ok();
                    Some(x5c)
                }
            },
        };

        let fmt = String::<32>::from("packed");
        let att_stmt = ctap2::make_credential::AttestationStatement::Packed(packed_attn_stmt);

        let attestation_object = ctap2::make_credential::Response {
            fmt,
            auth_data: serialized_auth_data,
            att_stmt,
        };

        Ok(attestation_object)
    }

    // fn credential_id(credential: &Credential) -> CredentialId {
    // }

    // fn get_assertion(&mut self, ...)
    //     // let unwrapped_key = syscall!(self.trussed.unwrap_key_chacha8poly1305(
    //     //     &wrapping_key,
    //     //     &wrapped_key,
    //     //     b"",
    //     //     Location::Volatile,
    //     // )).key;
        // // test public key ser/de
        // let ser_pk = syscall!(self.trussed.serialize_key(
        //     Mechanism::P256, public_key.clone(), KeySerialization::Raw
        // )).serialized_key;
        // debug!("ser pk = {:?}", &ser_pk);

        // let cose_ser_pk = syscall!(self.trussed.serialize_key(
        //     Mechanism::P256, public_key.clone(), KeySerialization::Cose
        // )).serialized_key;
        // debug!("COSE ser pk = {:?}", &cose_ser_pk);

        // let deser_pk = syscall!(self.trussed.deserialize_key(
        //     Mechanism::P256, ser_pk.clone(), KeySerialization::Raw,
        //     StorageAttributes::new().set_persistence(Location::Volatile)
        // )).key;
        // debug!("deser pk = {:?}", &deser_pk);

        // let cose_deser_pk = syscall!(self.trussed.deserialize_key(
        //     Mechanism::P256, cose_ser_pk.clone(), KeySerialization::Cose,
        //     StorageAttributes::new().set_persistence(Location::Volatile)
        // )).key;
        // debug!("COSE deser pk = {:?}", &cose_deser_pk);
        // debug!("raw ser of COSE deser pk = {:?}",
        //           syscall!(self.trussed.serialize_key(Mechanism::P256, cose_deser_pk.clone(), KeySerialization::Raw)).
        //           serialized_key);

        // debug!("priv {:?}", &private_key);
        // debug!("pub {:?}", &public_key);

        // let _loaded_credential = syscall!(self.trussed.load_blob(
        //     prefix.clone(),
        //     blob_id,
        //     Location::Volatile,
        // )).data;
        // // debug!("loaded credential = {:?}", &loaded_credential);

        // debug!("credential = {:?}", &Credential::deserialize(&serialized_credential)?);

    //     // debug!("unwrapped_key = {:?}", &unwrapped_key);

    fn get_info(&mut self) -> ctap2::get_info::Response {

        use core::str::FromStr;
        let mut versions = Vec::<String<12>, 4>::new();
        versions.push(String::from_str("U2F_V2").unwrap()).unwrap();
        versions.push(String::from_str("FIDO_2_0").unwrap()).unwrap();
        // #[cfg(feature = "enable-fido-pre")]
        // versions.push(String::from_str("FIDO_2_1_PRE").unwrap()).unwrap();

        let mut extensions = Vec::<String<11>, 4>::new();
        // extensions.push(String::from_str("credProtect").unwrap()).unwrap();
        extensions.push(String::from_str("credProtect").unwrap()).unwrap();
        extensions.push(String::from_str("hmac-secret").unwrap()).unwrap();

        let mut pin_protocols = Vec::<u8, 1>::new();
        pin_protocols.push(1).unwrap();

        let mut options = ctap2::get_info::CtapOptions::default();
        options.rk = true;
        options.up = true;
        options.uv = None; // "uv" here refers to "in itself", e.g. biometric
        // options.plat = false;
        options.cred_mgmt = Some(true);
        // options.client_pin = None; // not capable of PIN
        options.client_pin = match self.state.persistent.pin_is_set() {
            true => Some(true),
            false => Some(false),
        };

        let (_, aaguid)= self.state.identity.attestation(&mut self.trussed);

        ctap2::get_info::Response {
            versions,
            extensions: Some(extensions),
            aaguid: Bytes::from_slice(&aaguid).unwrap(),
            options: Some(options),
            max_msg_size: Some(ctap_types::sizes::MESSAGE_SIZE),
            pin_protocols: Some(pin_protocols),
            max_creds_in_list: Some(ctap_types::sizes::MAX_CREDENTIAL_COUNT_IN_LIST),
            max_cred_id_length: Some(ctap_types::sizes::MAX_CREDENTIAL_ID_LENGTH),
            ..ctap2::get_info::Response::default()
        }
    }

//     fn get_or_create_counter_handle(trussed_client: &mut TrussedClient) -> Result<CounterId> {

//         // there should be either 0 or 1 counters with this name. if not, it's a logic error.
//         let attributes = Attributes {
//             kind: Counter,
//             label: Self::GLOBAL_COUNTER_NAME.into(),
//         };

//         // let reply = syscall!(FindObjects, attributes)?;

//         let reply = block!(
//             request::FindObjects { attributes }
//                 .submit(&mut trussed_client)
//                 // no pending requests
//                 .map_err(drop)
//                 .unwrap()
//         )?;

//         // how should this API look like.
//         match reply.num_objects() {
//             // the happy case
//             1 => Ok(reply.object_handles[0]),

//             // first run - create counter
//             0 => {
//                 let reply = block!(
//                     request::FindObjects { attributes }
//                         .submit(&mut trussed_client)
//                         // no pending requests
//                         .map_err(drop)
//                         .unwrap()
//                 )?;
//                 Ok(reply::ReadCounter::from(reply).object_handle)
//             }

//             // should not occur
//             _ => Err(Error::TooManyCounters),
//         }
//     }

//     fn get_or_create_counter_handle(trussed_client: &mut TrussedClient) -> Result<CounterId> {
//         todo!("not implemented yet, follow counter code");
//     }

// }

// impl authenticator::Api for Authenticator
// {
//     fn get_info(&mut self) -> AuthenticatorInfo {
//         todo!();
//     }

//     fn reset(&mut self) -> Result<()> {
//         todo!();
//     }


//     fn get_assertions(&mut self, params: &GetAssertionParameters) -> Result<AssertionResponses> {
//         todo!();
//     }

//     fn make_credential(&mut self, params: &MakeCredentialParameters) -> Result<AttestationObject> {
//         todo!();
//     }

=======
>>>>>>> e399a110
}

#[cfg(test)]
mod test {}<|MERGE_RESOLUTION|>--- conflicted
+++ resolved
@@ -17,30 +17,7 @@
 
 use trussed::{client, syscall, types::Message, Client as TrussedClient};
 
-<<<<<<< HEAD
-use ctap_types::{
-    Bytes, Bytes32, String, Vec,
-    // cose::EcdhEsHkdf256PublicKey as CoseEcdhEsHkdf256PublicKey,
-    // cose::PublicKey as CosePublicKey,
-    operation::VendorOperation,
-    // rpc::CtapInterchange,
-    // authenticator::ctap1,
-    authenticator::{ctap2, Error, Request, Response},
-    ctap1::{
-        self,
-        Command as U2fCommand,
-        Response as U2fResponse,
-        Result as U2fResult,
-        Error as U2fError,
-    },
-    webauthn::{
-        PublicKeyCredentialRpEntity,
-        PublicKeyCredentialUserEntity
-    }
-};
-=======
 use ctap_types::heapless_bytes::Bytes;
->>>>>>> e399a110
 
 /// Re-export of `ctap-types` authenticator errors.
 pub use ctap_types::Error;
@@ -240,1505 +217,11 @@
 {
     pub fn new(trussed: T, up: UP, config: Config) -> Self {
         let state = state::State::new();
-<<<<<<< HEAD
-        let authenticator = Self { trussed, state, up };
-
-        authenticator
-    }
-
-    pub fn call_u2f(&mut self, request: &U2fCommand) -> U2fResult<U2fResponse> {
-        info!("called u2f");
-        self.state.persistent.load_if_not_initialised(&mut self.trussed);
-
-        let mut commitment = Bytes::<324>::new();
-
-        match request {
-            U2fCommand::Register(reg) => {
-
-                self.up.user_present(&mut self.trussed, constants::U2F_UP_TIMEOUT)
-                    .map_err(|_| U2fError::ConditionsOfUseNotSatisfied)?;
-
-                // Generate a new P256 key pair.
-                let private_key = syscall!(self.trussed.generate_p256_private_key(Location::Volatile)).key;
-                let public_key = syscall!(self.trussed.derive_p256_public_key(private_key, Location::Volatile)).key;
-
-                let serialized_cose_public_key = syscall!(self.trussed.serialize_p256_key(
-                    public_key, KeySerialization::EcdhEsHkdf256
-                )).serialized_key;
-                let cose_key: ctap_types::cose::EcdhEsHkdf256PublicKey
-                    = trussed::cbor_deserialize(&serialized_cose_public_key).unwrap();
-
-                let wrapping_key = self.state.persistent.key_wrapping_key(&mut self.trussed)
-                    .map_err(|_| U2fError::UnspecifiedCheckingError)?;
-                debug!("wrapping u2f private key");
-                let wrapped_key = syscall!(self.trussed.wrap_key_chacha8poly1305(
-                    wrapping_key,
-                    private_key,
-                    &reg.app_id,
-                )).wrapped_key;
-                // debug!("wrapped_key = {:?}", &wrapped_key);
-
-                let key = Key::WrappedKey(wrapped_key.to_bytes().map_err(|_| U2fError::UnspecifiedCheckingError)?);
-                let nonce = syscall!(self.trussed.random_bytes(12)).bytes.as_slice().try_into().unwrap();
-
-                let mut rp_id = heapless::String::new();
-
-                // We do not know the rpId string in U2F.  Just using placeholder.
-                rp_id.push_str("u2f").ok();
-                let rp = ctap_types::webauthn::PublicKeyCredentialRpEntity{
-                    id: rp_id,
-                    name: None,
-                    url: None,
-                };
-
-                let user = ctap_types::webauthn::PublicKeyCredentialUserEntity {
-                    id: Bytes::from_slice(&[0u8; 8]).unwrap(),
-                    icon: None,
-                    name: None,
-                    display_name: None,
-                };
-
-                let credential = Credential::new(
-                    credential::CtapVersion::U2fV2,
-                    &rp,
-                    &user,
-
-                    SupportedAlgorithm::P256 as i32,
-                    key,
-                    self.state.persistent.timestamp(&mut self.trussed).map_err(|_| U2fError::NotEnoughMemory)?,
-                    None,
-                    None,
-                    nonce,
-                );
-
-                // info!("made credential {:?}", &credential);
-
-                // 12.b generate credential ID { = AEAD(Serialize(Credential)) }
-                let kek = self.state.persistent.key_encryption_key(&mut self.trussed).map_err(|_| U2fError::NotEnoughMemory)?;
-                let credential_id = credential.id_using_hash(&mut self.trussed, kek, &reg.app_id).map_err(|_| U2fError::NotEnoughMemory)?;
-                syscall!(self.trussed.delete(public_key));
-                syscall!(self.trussed.delete(private_key));
-
-                commitment.push(0).unwrap();     // reserve byte
-                commitment.extend_from_slice(&reg.app_id).unwrap();
-                commitment.extend_from_slice(&reg.challenge).unwrap();
-
-                commitment.extend_from_slice(&credential_id.0).unwrap();
-
-                commitment.push(0x04).unwrap();  // public key uncompressed byte
-                commitment.extend_from_slice(&cose_key.x).unwrap();
-                commitment.extend_from_slice(&cose_key.y).unwrap();
-
-                let attestation = self.state.identity.attestation(&mut self.trussed);
-
-                let (signature, cert) = match attestation {
-                    (Some((key, cert)), _aaguid) => {
-                        info!("aaguid: {}", hex_str!(&_aaguid));
-                        (
-                            syscall!(
-                                self.trussed.sign(Mechanism::P256,
-                                key,
-                                &commitment,
-                                SignatureSerialization::Asn1Der
-                            )).signature.to_bytes().unwrap(),
-                            cert
-                        )
-                    },
-                    _ => {
-                        info!("Not provisioned with attestation key!");
-                        return Err(U2fError::KeyReferenceNotFound);
-                    }
-                };
-
-
-                Ok(U2fResponse::Register(ctap1::RegisterResponse::new(
-                    0x05,
-                    &cose_key,
-                    &credential_id.0,
-                    signature,
-                    &cert,
-                )))
-            }
-            U2fCommand::Authenticate(auth) => {
-
-                let cred = Credential::try_from_bytes(self, &auth.app_id, &auth.key_handle);
-
-                let user_presence_byte = match auth.control_byte {
-                    ctap1::ControlByte::CheckOnly => {
-                        // if the control byte is set to 0x07 by the FIDO Client,
-                        // the U2F token is supposed to simply check whether the
-                        // provided key handle was originally created by this token
-                        return if cred.is_ok() {
-                            Err(U2fError::ConditionsOfUseNotSatisfied)
-                        } else {
-                            Err(U2fError::IncorrectDataParameter)
-                        };
-                    },
-                    ctap1::ControlByte::EnforceUserPresenceAndSign => {
-                        self.up.user_present(&mut self.trussed, constants::U2F_UP_TIMEOUT)
-                            .map_err(|_| U2fError::ConditionsOfUseNotSatisfied)?;
-                        0x01
-                    },
-                    ctap1::ControlByte::DontEnforceUserPresenceAndSign => 0x00,
-                };
-
-                let cred = cred.map_err(|_| U2fError::IncorrectDataParameter)?;
-
-                let key = match &cred.key {
-                    Key::WrappedKey(bytes) => {
-                        let wrapping_key = self.state.persistent.key_wrapping_key(&mut self.trussed)
-                            .map_err(|_| U2fError::IncorrectDataParameter)?;
-                        let key_result = syscall!(self.trussed.unwrap_key_chacha8poly1305(
-                            wrapping_key,
-                            bytes,
-                            b"",
-                            Location::Volatile,
-                        )).key;
-                        match key_result {
-                            Some(key) => {
-                                info!("loaded u2f key!");
-                                key
-                            }
-                            None => {
-                                info!("issue with unwrapping credential id key");
-                                return Err(U2fError::IncorrectDataParameter);
-                            }
-                        }
-                    }
-                    _ => return Err(U2fError::IncorrectDataParameter),
-                };
-
-                if cred.algorithm != -7 {
-                    info!("Unexpected mechanism for u2f");
-                    return Err(U2fError::IncorrectDataParameter);
-                }
-
-                let sig_count = self.state.persistent.timestamp(&mut self.trussed).
-                    map_err(|_| U2fError::UnspecifiedNonpersistentExecutionError)?;
-
-                commitment.extend_from_slice(&auth.app_id).unwrap();
-                commitment.push(user_presence_byte).unwrap();
-                commitment.extend_from_slice(&sig_count.to_be_bytes()).unwrap();
-                commitment.extend_from_slice(&auth.challenge).unwrap();
-
-                let signature = syscall!(
-                    self.trussed.sign(Mechanism::P256,
-                    key,
-                    &commitment,
-                    SignatureSerialization::Asn1Der
-                )).signature.to_bytes().unwrap();
-
-                Ok(U2fResponse::Authenticate(ctap1::AuthenticateResponse::new(
-                    user_presence_byte,
-                    sig_count,
-                    signature,
-                )))
-
-            }
-            U2fCommand::Version => {
-                // "U2F_V2"
-                Ok(U2fResponse::Version([0x55, 0x32, 0x46, 0x5f, 0x56, 0x32]))
-            }
-        }
-
-    }
-
-    pub fn call(&mut self, request: &Request) -> Result<Response> {
-        // if let Some(request) = self.interchange.take_request() {
-            // debug!("request: {:?}", &request);
-            self.state.persistent.load_if_not_initialised(&mut self.trussed);
-
-            match request {
-                Request::Ctap2(request) => {
-                    match request {
-
-                        // 0x4
-                        ctap2::Request::GetInfo => {
-                            debug!("GI");
-                            let response = self.get_info();
-                            Ok(Response::Ctap2(ctap2::Response::GetInfo(response)))
-                        }
-
-                        // 0x2
-                        ctap2::Request::MakeCredential(parameters) => {
-                            debug!("MC request");
-                            let response = self.make_credential(&parameters);
-                            match response {
-                                Ok(response) => Ok(Response::Ctap2(ctap2::Response::MakeCredential(response))),
-                                Err(error) => Err(error)
-                            }
-                        }
-
-                        // 0x1
-                        ctap2::Request::GetAssertion(parameters) => {
-                            debug!("GA request");
-                            let response = self.get_assertion(&parameters);
-                            match response {
-                                Ok(response) => Ok(Response::Ctap2(ctap2::Response::GetAssertion(response))),
-                                Err(error) => Err(error)
-                            }
-                        }
-
-                        // 0x8
-                        ctap2::Request::GetNextAssertion => {
-                            debug!("GNA request");
-                            let response = self.get_next_assertion();
-                            match response {
-                                Ok(response) => Ok(Response::Ctap2(ctap2::Response::GetNextAssertion(response))),
-                                Err(error) => Err(error)
-                            }
-                        }
-
-                        // 0x7
-                        ctap2::Request::Reset => {
-                            debug!("Reset request");
-                            let response = self.reset();
-                            match response {
-                                Ok(()) => Ok(Response::Ctap2(ctap2::Response::Reset)),
-                                Err(error) => Err(error)
-                            }
-                        }
-
-
-                        // 0x6
-                        ctap2::Request::ClientPin(parameters) => {
-                            debug!("CP request");
-                            let response = self.client_pin(&parameters);
-                            match response {
-                                Ok(response) => Ok(Response::Ctap2(ctap2::Response::ClientPin(response))),
-                                Err(error) => Err(error)
-                            }
-                        }
-
-                        // 0xA
-                        ctap2::Request::CredentialManagement(parameters) => {
-                            debug!("CM request");
-                            let response = self.credential_management(&parameters);
-                            match response {
-                                Ok(response) => {
-                                    // let mut buf = [0u8; 512];
-                                    // info!("{:?}", ctap_types::serde::cbor_serialize(&response, &mut buf));
-                                    Ok(Response::Ctap2(ctap2::Response::CredentialManagement(response)))
-                                }
-                                Err(error) => Err(error)
-                            }
-                        }
-
-
-                        ctap2::Request::Vendor(op) => {
-                            debug!("Vendor request");
-                            let response = self.vendor(*op);
-                            match response {
-                                Ok(()) => Ok(Response::Ctap2(ctap2::Response::Vendor)),
-                                Err(error) => Err(error)
-                            }
-                        }
-
-                        // _ => {
-                        //     // debug!("not implemented: {:?}", &request);
-                        //     debug!("request not implemented");
-                        //     self.interchange.respond(Err(Error::InvalidCommand)).expect("internal error");
-                        // }
-                    }
-                }
-                Request::Ctap1(_request) => {
-                    debug!("ctap1 not implemented: {:?}", &_request);
-                    Err(Error::InvalidCommand)
-                }
-            }
-        // }
-    }
-
-    fn client_pin(&mut self, parameters: &ctap2::client_pin::Parameters) -> Result<ctap2::client_pin::Response> {
-        use ctap2::client_pin::PinV1Subcommand as Subcommand;
-        debug!("processing CP");
-        // info!("{:?}", parameters);
-
-        if parameters.pin_protocol != 1{
-            return Err(Error::InvalidParameter);
-        }
-
-        Ok( match parameters.sub_command {
-
-            Subcommand::GetRetries => {
-                debug!("processing CP.GR");
-
-                ctap2::client_pin::Response {
-                    key_agreement: None,
-                    pin_token: None,
-                    retries: Some(self.state.persistent.retries()),
-                }
-            }
-
-            Subcommand::GetKeyAgreement => {
-                debug!("processing CP.GKA");
-
-                let private_key = self.state.runtime.key_agreement_key(&mut self.trussed);
-                let public_key = syscall!(self.trussed.derive_p256_public_key(private_key, Location::Volatile)).key;
-                let serialized_cose_key = syscall!(self.trussed.serialize_key(
-                    Mechanism::P256, public_key.clone(), KeySerialization::EcdhEsHkdf256)).serialized_key;
-                let cose_key = trussed::cbor_deserialize(&serialized_cose_key).unwrap();
-
-                syscall!(self.trussed.delete(public_key));
-
-                ctap2::client_pin::Response {
-                    key_agreement: cose_key,
-                    pin_token: None,
-                    retries: None,
-                }
-            }
-
-            Subcommand::SetPin => {
-                debug!("processing CP.SP");
-                // 1. check mandatory parameters
-                let platform_kek = match parameters.key_agreement.as_ref() {
-                    Some(key) => key,
-                    None => { return Err(Error::MissingParameter); }
-                };
-                let new_pin_enc = match parameters.new_pin_enc.as_ref() {
-                    Some(pin) => pin,
-                    None => { return Err(Error::MissingParameter); }
-                };
-                let pin_auth = match parameters.pin_auth.as_ref() {
-                    Some(auth) => auth,
-                    None => { return Err(Error::MissingParameter); }
-                };
-
-                // 2. is pin already set
-                if self.state.persistent.pin_is_set() {
-                    return Err(Error::NotAllowed);
-                }
-
-                // 3. generate shared secret
-                let shared_secret = self.state.runtime.generate_shared_secret(&mut self.trussed, platform_kek)?;
-
-                // TODO: there are moar early returns!!
-                // - implement Drop?
-                // - do garbage collection outside of this?
-
-                // 4. verify pinAuth
-                self.verify_pin_auth(shared_secret, new_pin_enc, pin_auth)?;
-
-                // 5. decrypt and verify new PIN
-                let new_pin = self.decrypt_pin_check_length(shared_secret, new_pin_enc)?;
-
-                syscall!(self.trussed.delete(shared_secret));
-
-                // 6. store LEFT(SHA-256(newPin), 16), set retries to 8
-                self.hash_store_pin(&new_pin)?;
-                self.state.reset_retries(&mut self.trussed).map_err(|_| Error::Other)?;
-
-                ctap2::client_pin::Response {
-                    key_agreement: None,
-                    pin_token: None,
-                    retries: None,
-                }
-            }
-
-            Subcommand::ChangePin => {
-                debug!("processing CP.CP");
-
-                // 1. check mandatory parameters
-                let platform_kek = match parameters.key_agreement.as_ref() {
-                    Some(key) => key,
-                    None => { return Err(Error::MissingParameter); }
-                };
-                let pin_hash_enc = match parameters.pin_hash_enc.as_ref() {
-                    Some(hash) => hash,
-                    None => { return Err(Error::MissingParameter); }
-                };
-                let new_pin_enc = match parameters.new_pin_enc.as_ref() {
-                    Some(pin) => pin,
-                    None => { return Err(Error::MissingParameter); }
-                };
-                let pin_auth = match parameters.pin_auth.as_ref() {
-                    Some(auth) => auth,
-                    None => { return Err(Error::MissingParameter); }
-                };
-
-                // 2. fail if no retries left
-                self.state.pin_blocked()?;
-
-                // 3. generate shared secret
-                let shared_secret = self.state.runtime.generate_shared_secret(&mut self.trussed, platform_kek)?;
-
-                // 4. verify pinAuth
-                let mut data = MediumData::new();
-                data.extend_from_slice(new_pin_enc).map_err(|_| Error::InvalidParameter)?;
-                data.extend_from_slice(pin_hash_enc).map_err(|_| Error::InvalidParameter)?;
-                self.verify_pin_auth(shared_secret, &data, pin_auth)?;
-
-                // 5. decrement retries
-                self.state.decrement_retries(&mut self.trussed)?;
-
-                // 6. decrypt pinHashEnc, compare with stored
-                self.decrypt_pin_hash_and_maybe_escalate(shared_secret, &pin_hash_enc)?;
-
-                // 7. reset retries
-                self.state.reset_retries(&mut self.trussed)?;
-
-                // 8. decrypt and verify new PIN
-                let new_pin = self.decrypt_pin_check_length(shared_secret, new_pin_enc)?;
-
-                syscall!(self.trussed.delete(shared_secret));
-
-                // 9. store hashed PIN
-                self.hash_store_pin(&new_pin)?;
-
-                ctap2::client_pin::Response {
-                    key_agreement: None,
-                    pin_token: None,
-                    retries: None,
-                }
-            }
-
-            Subcommand::GetPinToken => {
-                debug!("processing CP.GPT");
-
-                // 1. check mandatory parameters
-                let platform_kek = match parameters.key_agreement.as_ref() {
-                    Some(key) => key,
-                    None => { return Err(Error::MissingParameter); }
-                };
-                let pin_hash_enc = match parameters.pin_hash_enc.as_ref() {
-                    Some(hash) => hash,
-                    None => { return Err(Error::MissingParameter); }
-                };
-
-                // 2. fail if no retries left
-                self.state.pin_blocked()?;
-
-                // 3. generate shared secret
-                let shared_secret = self.state.runtime.generate_shared_secret(&mut self.trussed, platform_kek)?;
-
-                // 4. decrement retires
-                self.state.decrement_retries(&mut self.trussed)?;
-
-                // 5. decrypt and verify pinHashEnc
-                self.decrypt_pin_hash_and_maybe_escalate(shared_secret, &pin_hash_enc)?;
-
-                // 6. reset retries
-                self.state.reset_retries(&mut self.trussed)?;
-
-                // 7. return encrypted pinToken
-                let pin_token = self.state.runtime.pin_token(&mut self.trussed);
-                debug!("wrapping pin token");
-                // info!("exists? {}", syscall!(self.trussed.exists(shared_secret)).exists);
-                let pin_token_enc = syscall!(self.trussed.wrap_key_aes256cbc(shared_secret, pin_token)).wrapped_key;
-
-                syscall!(self.trussed.delete(shared_secret));
-
-                // ble...
-                if pin_token_enc.len() != 16 {
-                    return Err(Error::Other);
-                }
-                let pin_token_enc_32 = Bytes::from_slice(&pin_token_enc).unwrap();
-
-                ctap2::client_pin::Response {
-                    key_agreement: None,
-                    pin_token: Some(pin_token_enc_32),
-                    retries: None,
-                }
-            }
-
-            _ => {
-                // todo!("not implemented yet")
-                return Err(Error::InvalidParameter);
-            }
-        })
-    }
-
-    fn decrypt_pin_hash_and_maybe_escalate(&mut self, shared_secret: KeyId, pin_hash_enc: &Bytes<64>)
-        -> Result<()>
-    {
-        let pin_hash = syscall!(self.trussed.decrypt_aes256cbc(
-            shared_secret, pin_hash_enc)).plaintext.ok_or(Error::Other)?;
-
-        let stored_pin_hash = match self.state.persistent.pin_hash() {
-            Some(hash) => hash,
-            None => { return Err(Error::PinNotSet); }
-        };
-
-        if &pin_hash != &stored_pin_hash {
-            // I) generate new KEK
-            self.state.runtime.rotate_key_agreement_key(&mut self.trussed);
-            if self.state.persistent.retries() == 0 {
-                return Err(Error::PinBlocked);
-            }
-            if self.state.persistent.pin_blocked() {
-                return Err(Error::PinAuthBlocked);
-            }
-            return Err(Error::PinInvalid);
-        }
-
-        Ok(())
-    }
-
-    fn hash_store_pin(&mut self, pin: &Message) -> Result<()> {
-        let pin_hash_32 = syscall!(self.trussed.hash_sha256(&pin)).hash;
-        let pin_hash: [u8; 16] = pin_hash_32[..16].try_into().unwrap();
-        self.state.persistent.set_pin_hash(&mut self.trussed, pin_hash).unwrap();
-
-        Ok(())
-    }
-
-    fn decrypt_pin_check_length(&mut self, shared_secret: KeyId, pin_enc: &[u8]) -> Result<Message> {
-        // pin is expected to be filled with null bytes to length at least 64
-        if pin_enc.len() < 64 {
-            // correct error?
-            return Err(Error::PinPolicyViolation);
-        }
-
-        let mut pin = syscall!(self.trussed.decrypt_aes256cbc(
-            shared_secret, &pin_enc)).plaintext.ok_or(Error::Other)?;
-
-        // // temp
-        // let pin_length = pin.iter().position(|&b| b == b'\0').unwrap_or(pin.len());
-        // info!("pin.len() = {}, pin_length = {}, = {:?}",
-        //           pin.len(), pin_length, &pin);
-        // chop off null bytes
-        let pin_length = pin.iter().position(|&b| b == b'\0').unwrap_or(pin.len());
-        if pin_length < 4 || pin_length >= 64 {
-            return Err(Error::PinPolicyViolation);
-        }
-
-        pin.resize_default(pin_length).unwrap();
-
-        Ok(pin)
-    }
-
-
-    // fn verify_pin(&mut self, pin_auth: &Bytes<16>, client_data_hash: &Bytes<32>) -> bool {
-    fn verify_pin(&mut self, pin_auth: &[u8; 16], data: &[u8]) -> Result<()> {
-        let key = self.state.runtime.pin_token(&mut self.trussed);
-        let tag = syscall!(self.trussed.sign_hmacsha256(key, data)).signature;
-        if pin_auth == &tag[..16] {
-            Ok(())
-        } else {
-            Err(Error::PinAuthInvalid)
-        }
-    }
-
-    fn verify_pin_auth(&mut self, shared_secret: KeyId, data: &[u8], pin_auth: &Bytes<16>)
-        -> Result<()>
-    {
-        let expected_pin_auth = syscall!(self.trussed.sign_hmacsha256(shared_secret, data)).signature;
-
-        if &expected_pin_auth[..16] == &pin_auth[..] {
-            Ok(())
-        } else {
-            Err(Error::PinAuthInvalid)
-        }
-    }
-
-    // fn verify_pin_auth_using_token(&mut self, data: &[u8], pin_auth: &Bytes<16>)
-    fn verify_pin_auth_using_token(
-        &mut self,
-        parameters: &ctap2::credential_management::Parameters
-    ) -> Result<()> {
-
-        // info!("CM params: {:?}", parameters);
-        use ctap2::credential_management::Subcommand;
-        match parameters.sub_command {
-            // are we Haskell yet lol
-            sub_command @ Subcommand::GetCredsMetadata |
-            sub_command @ Subcommand::EnumerateRpsBegin |
-            sub_command @ Subcommand::EnumerateCredentialsBegin |
-            sub_command @ Subcommand::DeleteCredential => {
-
-                // check pinProtocol
-                let pin_protocol = parameters
-                    // .sub_command_params.as_ref().ok_or(Error::MissingParameter)?
-                    .pin_protocol.ok_or(Error::MissingParameter)?;
-                if pin_protocol != 1 {
-                    return Err(Error::InvalidParameter);
-                }
-
-                // check pinAuth
-                let pin_token = self.state.runtime.pin_token(&mut self.trussed);
-                let mut data: Bytes<MAX_CREDENTIAL_ID_LENGTH_PLUS_256> =
-                    Bytes::from_slice(&[sub_command as u8]).unwrap();
-                let len = 1 + match sub_command {
-                    Subcommand::EnumerateCredentialsBegin |
-                    Subcommand::DeleteCredential => {
-                        data.resize_to_capacity();
-                        // ble, need to reserialize
-                        ctap_types::serde::cbor_serialize(
-                            &parameters.sub_command_params
-                            .as_ref()
-                            .ok_or(Error::MissingParameter)?,
-                            &mut data[1..],
-                        ).map_err(|_| Error::LimitExceeded)?.len()
-                    }
-                    _ => 0,
-                };
-
-                // info!("input to hmacsha256: {:?}", &data[..len]);
-                let expected_pin_auth = syscall!(self.trussed.sign_hmacsha256(
-                    pin_token,
-                    &data[..len],
-                )).signature;
-
-                let pin_auth = parameters
-                    .pin_auth.as_ref().ok_or(Error::MissingParameter)?;
-
-                if &expected_pin_auth[..16] == &pin_auth[..] {
-                    info!("passed pinauth");
-                    Ok(())
-                } else {
-                    info!("failed pinauth!");
-                    self.state.decrement_retries(&mut self.trussed)?;
-                    let maybe_blocked = self.state.pin_blocked();
-                    if maybe_blocked.is_err() {
-                        info!("blocked");
-                        maybe_blocked
-                    } else {
-                        info!("pinAuthInvalid");
-                        Err(Error::PinAuthInvalid)
-                    }
-
-                }
-            }
-
-            _ => Ok(()),
-        }
-    }
-
-    /// Returns whether UV was performed.
-    fn pin_prechecks(&mut self,
-        options: &Option<ctap2::AuthenticatorOptions>,
-        pin_auth: &Option<ctap2::PinAuth>,
-        pin_protocol: &Option<u32>,
-        data: &[u8],
-    )
-        -> Result<bool>
-    {
-        // 1. pinAuth zero length -> wait for user touch, then
-        // return PinNotSet if not set, PinInvalid if set
-        //
-        // the idea is for multi-authnr scenario where platform
-        // wants to enforce PIN and needs to figure out which authnrs support PIN
-        if let Some(pin_auth) = pin_auth.as_ref() {
-            if pin_auth.len() == 0 {
-                self.up.user_present(&mut self.trussed, constants::FIDO2_UP_TIMEOUT)?;
-                if !self.state.persistent.pin_is_set() {
-                    return Err(Error::PinNotSet);
-                } else {
-                    return Err(Error::PinAuthInvalid);
-                }
-            }
-        }
-
-        // 2. check PIN protocol is 1 if pinAuth was sent
-        if let Some(ref _pin_auth) = pin_auth {
-            if let Some(1) = pin_protocol {
-            } else {
-                return Err(Error::PinAuthInvalid);
-            }
-        }
-
-        // 3. if no PIN is set (we have no other form of UV),
-        // and platform sent `uv` or `pinAuth`, return InvalidOption
-        if !self.state.persistent.pin_is_set() {
-            if let Some(ref options) = &options {
-                if Some(true) == options.uv {
-                    return Err(Error::InvalidOption);
-                }
-            }
-            if pin_auth.is_some() {
-                return Err(Error::InvalidOption);
-            }
-        }
-
-        // 4. If authenticator is protected by som form of user verification, do it
-        //
-        // TODO: Should we should fail if `uv` is passed?
-        // Current thinking: no
-        if self.state.persistent.pin_is_set() {
-
-            // let mut uv_performed = false;
-            if let Some(ref pin_auth) = pin_auth {
-                if pin_auth.len() != 16 {
-                    return Err(Error::InvalidParameter);
-                }
-                // seems a bit redundant to check here in light of 2.
-                // I guess the CTAP spec writers aren't implementers :D
-                if let Some(1) = pin_protocol {
-                    // 5. if pinAuth is present and pinProtocol = 1, verify
-                    // success --> set uv = 1
-                    // error --> PinAuthInvalid
-                    self.verify_pin(
-                        // unwrap panic ruled out above
-                        pin_auth.as_slice().try_into().unwrap(),
-                        data,
-                    )?;
-
-                    return Ok(true);
-
-                } else {
-                    // 7. pinAuth present + pinProtocol != 1 --> error PinAuthInvalid
-                    return Err(Error::PinAuthInvalid);
-                }
-
-            } else {
-                // 6. pinAuth not present + clientPin set --> error PinRequired
-                if self.state.persistent.pin_is_set() {
-                    return Err(Error::PinRequired);
-                }
-            }
-        }
-
-        Ok(false)
-    }
-
-    /// If allow_list is some, select the first one that is usable,
-    /// and return some(it).
-    ///
-    /// If allow_list is none, pull applicable credentials, store
-    /// in state's credential_heap, and return none
-    #[inline(never)]
-    fn locate_credentials(
-        &mut self, rp_id_hash: &Bytes32,
-        allow_list: &Option<ctap2::get_assertion::AllowList>,
-        uv_performed: bool,
-    )
-        -> Result<()>
-    {
-        // validate allowList
-        let mut allow_list_len = 0;
-        let allowed_credentials = if let Some(allow_list) = allow_list.as_ref() {
-            allow_list_len = allow_list.len();
-            allow_list.into_iter()
-                // discard not properly serialized encrypted credentials
-                .filter_map(|credential_descriptor| {
-                    info!(
-                        "GA try from cred id: {}",
-                        hex_str!(&credential_descriptor.id),
-                    );
-                    let cred_maybe = Credential::try_from(
-                        self, rp_id_hash, credential_descriptor)
-                        .ok();
-                    info!("cred_maybe: {:?}", &cred_maybe);
-                    cred_maybe
-                } )
-                .collect()
-        } else {
-            CredentialList::new()
-        };
-
-        let mut min_heap = MinCredentialHeap::new();
-
-        let allowed_credentials_passed = allowed_credentials.len() > 0;
-
-        if allowed_credentials_passed {
-            // "If an allowList is present and is non-empty,
-            // locate all denoted credentials present on this authenticator
-            // and bound to the specified rpId."
-            debug!("allowedList passed with {} creds", allowed_credentials.len());
-            let mut rk_count = 0;
-            let mut applicable_credentials: CredentialList = allowed_credentials
-                .into_iter()
-                .filter(|credential| match credential.key.clone() {
-                    // TODO: should check if wrapped key is valid AEAD
-                    // On the other hand, we already decrypted a valid AEAD
-                    Key::WrappedKey(_) => true,
-                    Key::ResidentKey(key) => {
-                        debug!("checking if ResidentKey {:?} exists", &key);
-                        let exists = match credential.algorithm {
-                            -7 => syscall!(self.trussed.exists(Mechanism::P256, key)).exists,
-                            -8 => syscall!(self.trussed.exists(Mechanism::Ed255, key)).exists,
-                            -9 => {
-                                let exists = syscall!(self.trussed.exists(Mechanism::Totp, key)).exists;
-                                info!("found it");
-                                exists
-                            }
-                            _ => false,
-                        };
-                        if exists {
-                            rk_count = rk_count + 1;
-                        }
-                        exists
-                    }
-                })
-                .filter(|credential| {
-                    use credential::CredentialProtectionPolicy as Policy;
-                    debug!("CredentialProtectionPolicy {:?}", &credential.cred_protect);
-                    match credential.cred_protect {
-                        None | Some(Policy::Optional) => true,
-                        Some(Policy::OptionalWithCredentialIdList) => allowed_credentials_passed || uv_performed,
-                        Some(Policy::Required) => uv_performed,
-
-                    }
-                })
-                .collect();
-            while applicable_credentials.len() > 0 {
-                // Store all other applicable credentials in volatile storage and add to our
-                // credential heap.
-                let credential = applicable_credentials.pop().unwrap();
-                let serialized = credential.serialize()?;
-
-                let mut path = [b'0', b'0'];
-                format_hex(&[applicable_credentials.len() as u8], &mut path);
-                let path = PathBuf::from(&path);
-                // let kek = self.state.persistent.key_encryption_key(&mut self.trussed)?;
-                // let id = credential.id_using_hash(&mut self.trussed, kek, rp_id_hash)?;
-                // let credential_id_hash = self.hash(&id.0.as_ref());
-
-                // let path = rk_path(&rp_id_hash, &credential_id_hash);
-                let timestamp_path = TimestampPath {
-                    timestamp: credential.creation_time,
-                    path: path.clone(),
-                    location: Location::Volatile,
-                };
-
-
-                info!("added volatile cred: {:?}", &timestamp_path);
-                info!("{}",hex_str!(&serialized));
-
-
-                try_syscall!(self.trussed.write_file(
-                    Location::Volatile,
-                    path.clone(),
-                    serialized,
-                    None,
-                )).map_err(|_| {
-                    Error::KeyStoreFull
-                })?;
-
-                // attempt to read back
-                // let data = syscall!(self.trussed.read_file(
-                    // Location::Volatile,
-                    // timestamp_path.path.clone(),
-                // )).data;
-                // crate::Credential::deserialize(&data).unwrap();
-
-
-                if min_heap.capacity() > min_heap.len() {
-                    min_heap.push(timestamp_path).map_err(drop).unwrap();
-                } else {
-                    if timestamp_path.timestamp > min_heap.peek().unwrap().timestamp {
-                        min_heap.pop().unwrap();
-                        min_heap.push(timestamp_path).map_err(drop).unwrap();
-                    }
-                }
-                // If more than one credential was located in step 1 and allowList is present and not empty,
-                // select any applicable credential and proceed to step 12. Otherwise, order the credentials
-                // by the time when they were created in reverse order.
-                // The first credential is the most recent credential that was created.
-                if rk_count > 1 {
-                    break
-                }
-
-            }
-        } else if allow_list_len == 0 {
-            // If an allowList is not present,
-            // locate all credentials that are present on this authenticator
-            // and bound to the specified rpId; sorted by reverse creation time
-
-            // let rp_id_hash = self.hash(rp_id.as_ref());
-
-            //
-            // So here's the idea:
-            //
-            // - credentials can be pretty big
-            // - we declare N := MAX_CREDENTIAL_COUNT_IN_LIST in GetInfo
-            // - potentially there are more RKs for a given RP (a bit academic ofc)
-            //
-            // - first, we use a min-heap to keep only the topN credentials:
-            //   if our "next" one is larger/later than the min of the heap,
-            //   pop this min and push ours
-            //
-            // - then, we use a max-heap to sort the remaining <=N credentials
-            // - these then go into a CredentialList
-            // - (we don't need to keep that around even)
-            //
-            debug!("no allowedList passed");
-
-            // let mut credentials = CredentialList::new();
-
-            let data = syscall!(self.trussed.read_dir_files_first(
-                Location::Internal,
-                rp_rk_dir(&rp_id_hash),
-                None,
-            )).data;
-
-            let data = match data {
-                Some(data) => data,
-                None => return Err(Error::NoCredentials),
-            };
-
-            let credential = Credential::deserialize(&data).unwrap();
-
-            use credential::CredentialProtectionPolicy as Policy;
-            let keep = match credential.cred_protect {
-                None | Some(Policy::Optional) => true,
-                Some(Policy::OptionalWithCredentialIdList) => allowed_credentials_passed || uv_performed,
-                Some(Policy::Required) => uv_performed,
-            };
-
-            let kek = self.state.persistent.key_encryption_key(&mut self.trussed)?;
-
-            if keep {
-                let id = credential.id_using_hash(&mut self.trussed, kek, rp_id_hash)?;
-                let credential_id_hash = self.hash(&id.0.as_ref());
-
-                let timestamp_path = TimestampPath {
-                    timestamp: credential.creation_time,
-                    path: rk_path(&rp_id_hash, &credential_id_hash),
-                    location: Location::Internal,
-                };
-
-                min_heap.push(timestamp_path).map_err(drop).unwrap();
-                // info!("first: {:?}", &self.hash(&id.0));
-            }
-
-            loop {
-                let data = syscall!(self.trussed.read_dir_files_next()).data;
-                let data = match data {
-                    Some(data) => data,
-                    None => break,
-                };
-
-                let credential = Credential::deserialize(&data).unwrap();
-
-                let keep = match credential.cred_protect {
-                    None | Some(Policy::Optional) => true,
-                    Some(Policy::OptionalWithCredentialIdList) => allowed_credentials_passed || uv_performed,
-                    Some(Policy::Required) => uv_performed,
-                };
-
-                if keep {
-
-                    let id = credential.id_using_hash(&mut self.trussed, kek, rp_id_hash)?;
-                    let credential_id_hash = self.hash(&id.0.as_ref());
-
-                    let timestamp_path = TimestampPath {
-                        timestamp: credential.creation_time,
-                        path: rk_path(&rp_id_hash, &credential_id_hash),
-                        location: Location::Internal,
-                    };
-
-                    if min_heap.capacity() > min_heap.len() {
-                        min_heap.push(timestamp_path).map_err(drop).unwrap();
-                    } else {
-                        if timestamp_path.timestamp > min_heap.peek().unwrap().timestamp {
-                            min_heap.pop().unwrap();
-                            min_heap.push(timestamp_path).map_err(drop).unwrap();
-                        }
-                    }
-                }
-            }
-
-        };
-
-        // "If no applicable credentials were found, return CTAP2_ERR_NO_CREDENTIALS"
-        if min_heap.is_empty() {
-            return Err(Error::NoCredentials);
-        }
-
-        // now sort them
-        self.state.runtime.free_credential_heap(&mut self.trussed);
-        let max_heap = self.state.runtime.credential_heap();
-        while !min_heap.is_empty() {
-            max_heap.push(min_heap.pop().unwrap()).map_err(drop).unwrap();
-        }
-
-        Ok(())
-    }
-
-    fn get_next_assertion(&mut self) -> Result<ctap2::get_assertion::Response> {
-        // 1./2. don't remember / don't have left any credentials
-        if self.state.runtime.credential_heap().is_empty() {
-            return Err(Error::NotAllowed);
-        }
-
-        // 3. previous GA/GNA >30s ago -> discard stat
-        // this is optional over NFC
-        if false {
-            self.state.runtime.free_credential_heap(&mut self.trussed);
-            return Err(Error::NotAllowed);
-        }
-
-        // 4. select credential
-        // let data = syscall!(self.trussed.read_file(
-        //     timestamp_hash.location,
-        //     timestamp_hash.path,
-        // )).data;
-        let credential = self.state.runtime.pop_credential_from_heap(&mut self.trussed);
-        // Credential::deserialize(&data).unwrap();
-
-        // 5. suppress PII if no UV was performed in original GA
-
-        // 6. sign
-        // 7. reset timer
-        // 8. increment credential counter (not applicable)
-
-        self.assert_with_credential(None, credential)
-    }
-
-    fn credential_management(&mut self, parameters: &ctap2::credential_management::Parameters)
-        -> Result<ctap2::credential_management::Response> {
-
-        use ctap2::credential_management::Subcommand;
-        use crate::credential_management as cm;
-
-        // TODO: I see "failed pinauth" output, but then still continuation...
-        self.verify_pin_auth_using_token(&parameters)?;
-
-        let mut cred_mgmt = cm::CredentialManagement::new(self);
-        let sub_parameters = &parameters.sub_command_params;
-        match parameters.sub_command {
-
-            // 0x1
-            Subcommand::GetCredsMetadata =>
-                cred_mgmt.get_creds_metadata(),
-
-            // 0x2
-            Subcommand::EnumerateRpsBegin =>
-                cred_mgmt.first_relying_party(),
-
-            // 0x3
-            Subcommand::EnumerateRpsGetNextRp =>
-                cred_mgmt.next_relying_party(),
-
-            // 0x4
-            Subcommand::EnumerateCredentialsBegin => {
-                let sub_parameters = sub_parameters.as_ref()
-                    .ok_or(Error::MissingParameter)?;
-
-                cred_mgmt.first_credential(
-                    sub_parameters
-                        .rp_id_hash.as_ref()
-                        .ok_or(Error::MissingParameter)?,
-                )
-            }
-
-            // 0x5
-            Subcommand::EnumerateCredentialsGetNextCredential =>
-                cred_mgmt.next_credential(),
-
-            // 0x6
-            Subcommand::DeleteCredential => {
-                let sub_parameters = sub_parameters.as_ref()
-                    .ok_or(Error::MissingParameter)?;
-
-                cred_mgmt.delete_credential(sub_parameters
-                        .credential_id.as_ref()
-                        .ok_or(Error::MissingParameter)?,
-                    )
-            }
-
-            // _ => todo!("not implemented yet"),
-        }
-    }
-
-    fn get_assertion(&mut self, parameters: &ctap2::get_assertion::Parameters) -> Result<ctap2::get_assertion::Response> {
-
-        let rp_id_hash = self.hash(&parameters.rp_id.as_ref());
-
-        // 1-4.
-        let uv_performed = match self.pin_prechecks(
-                &parameters.options, &parameters.pin_auth, &parameters.pin_protocol,
-                &parameters.client_data_hash.as_ref(),
-        ) {
-            Ok(b) => b,
-            Err(Error::PinRequired) => {
-                // UV is optional for get_assertion
-                false
-            }
-            Err(err) => return Err(err),
-        };
-
-        // 5. Locate eligible credentials
-        //
-        // Note: If allowList is passed, credential is Some(credential)
-        // If no allowList is passed, credential is None and the retrieved credentials
-        // are stored in state.runtime.credential_heap
-        self.locate_credentials(&rp_id_hash, &parameters.allow_list, uv_performed)?;
-
-        let credential = self.state.runtime.pop_credential_from_heap(&mut self.trussed);
-        let num_credentials = match self.state.runtime.credential_heap().len() {
-            0 => None,
-            n => Some(n as u32 + 1),
-        };
-        info!("FIRST cred: {:?}",&credential);
-        info!("FIRST NUM creds: {:?}",num_credentials);
-
-        // NB: misleading, if we have "1" we return "None"
-        let human_num_credentials = match num_credentials {
-            Some(n) => n,
-            None => 1,
-        };
-        info!("found {:?} applicable credentials", human_num_credentials);
-
-        // 6. process any options present
-
-        // UP occurs by default, but option could specify not to.
-        let do_up = if parameters.options.is_some() {
-            parameters.options.as_ref().unwrap().up.unwrap_or(true)
-        } else {
-            true
-        };
-
-        // 7. collect user presence
-        let up_performed = if do_up {
-            info!("asking for up");
-            self.up.user_present(&mut self.trussed, constants::FIDO2_UP_TIMEOUT)?;
-            true
-        } else {
-            info!("not asking for up");
-            false
-        };
-
-        let multiple_credentials = human_num_credentials > 1;
-        self.state.runtime.active_get_assertion = Some(state::ActiveGetAssertionData {
-            rp_id_hash: {
-                let mut buf = [0u8; 32];
-                buf.copy_from_slice(&rp_id_hash);
-                buf
-            },
-            client_data_hash: {
-                let mut buf = [0u8; 32];
-                buf.copy_from_slice(&parameters.client_data_hash);
-                buf
-            },
-            uv_performed,
-            up_performed,
-            multiple_credentials,
-            extensions: parameters.extensions.clone(),
-        });
-
-        self.assert_with_credential(num_credentials, credential)
-    }
-
-    #[inline(never)]
-    fn process_assertion_extensions(&mut self,
-        get_assertion_state: &state::ActiveGetAssertionData,
-        extensions: &ctap2::get_assertion::ExtensionsInput,
-        _credential: &Credential,
-        credential_key: KeyId,
-    ) -> Result<Option<ctap2::get_assertion::ExtensionsOutput>> {
-        if let Some(hmac_secret) = &extensions.hmac_secret {
-            if let Some(pin_protocol) = hmac_secret.pin_protocol {
-                if pin_protocol != 1 {
-                    return Err(Error::InvalidParameter);
-                }
-            }
-
-            // We derive credRandom as an hmac of the existing private key.
-            // UV is used as input data since credRandom should depend UV
-            // i.e. credRandom = HMAC(private_key, uv)
-            let cred_random = syscall!(self.trussed.derive_key(
-                Mechanism::HmacSha256,
-                credential_key,
-                Some(Bytes::from_slice(&[get_assertion_state.uv_performed as u8]).unwrap()),
-                trussed::types::StorageAttributes::new().set_persistence(Location::Volatile)
-            )).key;
-
-            // Verify the auth tag, which uses the same process as the pinAuth
-            let kek = self.state.runtime.generate_shared_secret(&mut self.trussed, &hmac_secret.key_agreement)?;
-            self.verify_pin_auth(kek, &hmac_secret.salt_enc, &hmac_secret.salt_auth).map_err(|_| Error::ExtensionFirst)?;
-
-            if hmac_secret.salt_enc.len() != 32 && hmac_secret.salt_enc.len() != 64 {
-                return Err(Error::InvalidLength);
-            }
-
-            // decrypt input salt_enc to get salt1 or (salt1 || salt2)
-            let salts = syscall!(
-                self.trussed.decrypt(Mechanism::Aes256Cbc, kek, &hmac_secret.salt_enc, b"", b"", b"")
-            ).plaintext.ok_or(Error::InvalidOption)?;
-
-            let mut salt_output: Bytes<64> = Bytes::new();
-
-            // output1 = hmac_sha256(credRandom, salt1)
-            let output1 = syscall!(
-                self.trussed.sign_hmacsha256(cred_random, &salts[0..32])
-            ).signature;
-
-            salt_output.extend_from_slice(&output1).unwrap();
-
-            if salts.len() == 64 {
-                // output2 = hmac_sha256(credRandom, salt2)
-                let output2 = syscall!(
-                    self.trussed.sign_hmacsha256(cred_random, &salts[32..64])
-                ).signature;
-
-                salt_output.extend_from_slice(&output2).unwrap();
-            }
-
-            syscall!(self.trussed.delete(cred_random));
-
-            // output_enc = aes256-cbc(sharedSecret, IV=0, output1 || output2)
-            let output_enc = syscall!(
-                self.trussed.encrypt(Mechanism::Aes256Cbc, kek, &salt_output, b"", None)
-            ).ciphertext;
-
-            Ok(Some(ctap2::get_assertion::ExtensionsOutput {
-                hmac_secret: Some(Bytes::from_slice(&output_enc).unwrap())
-            }))
-
-        } else {
-            Ok(None)
-        }
-
-    }
-
-
-    fn assert_with_credential(&mut self, num_credentials: Option<u32>, credential: Credential)
-        -> Result<ctap2::get_assertion::Response>
-    {
-        let data = self.state.runtime.active_get_assertion.clone().unwrap();
-        let rp_id_hash = Bytes::from_slice(&data.rp_id_hash).unwrap();
-
-        let (key, is_rk) = match credential.key.clone() {
-            Key::ResidentKey(key) => (key, true),
-            Key::WrappedKey(bytes) => {
-                let wrapping_key = self.state.persistent.key_wrapping_key(&mut self.trussed)?;
-                // info!("unwrapping {:?} with wrapping key {:?}", &bytes, &wrapping_key);
-                let key_result = syscall!(self.trussed.unwrap_key_chacha8poly1305(
-                    wrapping_key,
-                    &bytes,
-                    b"",
-                    // &rp_id_hash,
-                    Location::Volatile,
-                )).key;
-                // debug!("key result: {:?}", &key_result);
-                info!("key result");
-                match key_result {
-                    Some(key) => (key, false),
-                    None => { return Err(Error::Other); }
-                }
-            }
-        };
-
-        // 8. process any extensions present
-        let extensions_output = if let Some(extensions) = &data.extensions {
-            self.process_assertion_extensions(&data, &extensions, &credential, key)?
-        } else {
-            None
-        };
-
-        // 9./10. sign clientDataHash || authData with "first" credential
-
-        // info!("signing with credential {:?}", &credential);
-        let kek = self.state.persistent.key_encryption_key(&mut self.trussed)?;
-        let credential_id = credential.id_using_hash(&mut self.trussed, kek, &rp_id_hash)?;
-
-        use ctap2::AuthenticatorDataFlags as Flags;
-
-        let sig_count = self.state.persistent.timestamp(&mut self.trussed)?;
-
-        let authenticator_data = ctap2::get_assertion::AuthenticatorData {
-            rp_id_hash: rp_id_hash,
-
-            flags: {
-                let mut flags = Flags::EMPTY;
-                if data.up_performed {
-                    flags |= Flags::USER_PRESENCE;
-                }
-                if data.uv_performed {
-                    flags |= Flags::USER_VERIFIED;
-                }
-                if extensions_output.is_some() {
-                    flags |= Flags::EXTENSION_DATA;
-                }
-                flags
-            },
-
-            sign_count: sig_count,
-            attested_credential_data: None,
-            extensions: extensions_output
-        };
-
-        let serialized_auth_data = authenticator_data.serialize();
-
-        let mut commitment = Bytes::<1024>::new();
-        commitment.extend_from_slice(&serialized_auth_data).map_err(|_| Error::Other)?;
-        commitment.extend_from_slice(&data.client_data_hash).map_err(|_| Error::Other)?;
-
-        let (mechanism, serialization) = match credential.algorithm {
-            -7 => (Mechanism::P256, SignatureSerialization::Asn1Der),
-            -8 => (Mechanism::Ed255, SignatureSerialization::Raw),
-            -9 => (Mechanism::Totp, SignatureSerialization::Raw),
-            _ => { return Err(Error::Other); }
-        };
-
-        debug!("signing with {:?}, {:?}", &mechanism, &serialization);
-        let signature = match mechanism {
-            Mechanism::Totp => {
-                let timestamp = u64::from_le_bytes(data.client_data_hash[..8].try_into().unwrap());
-                info!("TOTP with timestamp {:?}", &timestamp);
-                syscall!(self.trussed.sign_totp(key, timestamp)).signature.to_bytes().unwrap()
-            }
-            _ => syscall!(self.trussed.sign(mechanism, key.clone(), &commitment, serialization)).signature
-                     .to_bytes().unwrap(),
-        };
-
-        if !is_rk {
-            syscall!(self.trussed.delete(key));
-        }
-
-        let mut response = ctap2::get_assertion::Response {
-            credential: Some(credential_id.into()),
-            auth_data: Bytes::from_slice(&serialized_auth_data).map_err(|_| Error::Other)?,
-            signature,
-            user: None,
-            number_of_credentials: num_credentials,
-        };
-
-        if is_rk {
-            let mut user = credential.user.clone();
-            // User identifiable information (name, DisplayName, icon) MUST not
-            // be returned if user verification is not done by the authenticator.
-            // For single account per RP case, authenticator returns "id" field.
-            if !data.uv_performed || !data.multiple_credentials {
-                user.icon = None;
-                user.name = None;
-                user.display_name = None;
-            }
-            response.user = Some(user);
-        }
-
-        Ok(response)
-    }
-
-    fn vendor(&mut self, op: VendorOperation) -> Result<()> {
-        info!("hello VO {:?}", &op);
-        match op.into() {
-            0x79 => syscall!(self.trussed.debug_dump_store()),
-            _ => return Err(Error::InvalidCommand),
-        };
-
-        Ok(())
-    }
-
-    fn reset(&mut self) -> Result<()> {
-        // 1. >10s after bootup -> NotAllowed
-        let uptime = syscall!(self.trussed.uptime()).uptime;
-        if uptime.as_secs() > 10 {
-            #[cfg(not(feature = "disable-reset-time-window"))]
-            return Err(Error::NotAllowed);
-        }
-        // 2. check for user presence
-        // denied -> OperationDenied
-        // timeout -> UserActionTimeout
-        self.up.user_present(&mut self.trussed, constants::FIDO2_UP_TIMEOUT)?;
-
-        // Delete resident keys
-        syscall!(self.trussed.delete_all(Location::Internal));
-        syscall!(self.trussed.remove_dir_all(
-            Location::Internal,
-            PathBuf::from("rk"),
-        ));
-
-        // b. delete persistent state
-        self.state.persistent.reset(&mut self.trussed)?;
-
-        // c. Reset runtime state
-        self.state.runtime.reset(&mut self.trussed);
-
-        Ok(())
-    }
-
-    pub fn delete_resident_key_by_user_id(
-        &mut self,
-        rp_id_hash: &Bytes32,
-        user_id: &Bytes<64>,
-    ) -> Result<()> {
-
-        // Prepare to iterate over all credentials associated to RP.
-        let rp_path = rp_rk_dir(&rp_id_hash);
-        let mut entry = syscall!(self.trussed.read_dir_first(
-            Location::Internal,
-            rp_path.clone(),
-            None,
-        )).entry;
-
-        loop {
-            info!("this may be an RK: {:?}", &entry);
-            let rk_path = match entry {
-                // no more RKs left
-                // break breaks inner loop here
-                None => break,
-                Some(entry) => PathBuf::from(entry.path()),
-            };
-
-            info!("checking RK {:?} for userId ", &rk_path);
-            let credential_data = syscall!(self.trussed.read_file(
-                Location::Internal,
-                PathBuf::from(rk_path.clone()),
-            )).data;
-            let credential_maybe = Credential::deserialize(&credential_data);
-
-            if let Ok(old_credential) = credential_maybe {
-                if old_credential.user.id == user_id {
-                    match old_credential.key {
-                        credential::Key::ResidentKey(key) => {
-                            info!(":: deleting resident key");
-                            syscall!(self.trussed.delete(key));
-                        }
-                        _ => {
-                            warn!(":: WARNING: unexpected server credential in rk.");
-                        }
-                    }
-                    syscall!(self.trussed.remove_file(
-                        Location::Internal,
-                        PathBuf::from(rk_path),
-                    ));
-
-                    info!("Overwriting previous rk tied to this userId.");
-                    break;
-                }
-            } else {
-                warn_now!("WARNING: Could not read RK.");
-            }
-
-            // prepare for next loop iteration
-            entry = syscall!(self.trussed.read_dir_next()).entry;
-        }
-
-        Ok(())
-
-    }
-
-    pub fn delete_resident_key_by_path(
-        &mut self,
-        rk_path: &Path,
-    )
-        // rp_id_hash: &Bytes32,
-        // credential_id_hash: &Bytes32,
-    // )
-        -> Result<()>
-    {
-        info!("deleting RK {:?}", &rk_path);
-        let credential_data = syscall!(self.trussed.read_file(
-            Location::Internal,
-            PathBuf::from(rk_path),
-        )).data;
-        let credential_maybe = Credential::deserialize(&credential_data);
-        // info!("deleting credential {:?}", &credential);
-
-
-        if let Ok(credential) = credential_maybe {
-
-            match credential.key {
-                credential::Key::ResidentKey(key) => {
-                    info!(":: deleting resident key");
-                    syscall!(self.trussed.delete(key));
-                }
-                credential::Key::WrappedKey(_) => {}
-            }
-        } else {
-            // If for some reason there becomes a corrupt credential,
-            // we can still at least orphan the key rather then crash.
-            info!("Warning!  Orpaning a key.");
-=======
         Self {
             trussed,
             state,
             up,
             config,
->>>>>>> e399a110
         }
     }
 
@@ -1746,543 +229,6 @@
         let hash = syscall!(self.trussed.hash_sha256(data)).hash;
         hash.to_bytes().expect("hash should fit")
     }
-<<<<<<< HEAD
-
-    fn make_credential(&mut self, parameters: &ctap2::make_credential::Parameters) -> Result<ctap2::make_credential::Response> {
-
-        let rp_id_hash = self.hash(&parameters.rp.id.as_ref());
-
-        // 1-4.
-        if let Some(options) = parameters.options.as_ref() {
-            // up option is not valid for make_credential
-            if options.up.is_some() {
-                return Err(Error::InvalidOption);
-            }
-        }
-        let uv_performed = self.pin_prechecks(
-            &parameters.options, &parameters.pin_auth, &parameters.pin_protocol,
-            &parameters.client_data_hash.as_ref(),
-        )?;
-
-        // 5. "persist credProtect value for this credential"
-        // --> seems out of place here, see 9.
-
-        // 6. excludeList present, contains credential ID on this authenticator bound to RP?
-        // --> wait for UP, error CredentialExcluded
-        if let Some(exclude_list) = &parameters.exclude_list {
-            for descriptor in exclude_list.iter() {
-                let result = Credential::try_from(self, &rp_id_hash, descriptor);
-                if let Ok(excluded_cred) = result {
-                    // If UV is not performed, than CredProtectRequired credentials should not be visibile.
-                    if !(excluded_cred.cred_protect == Some(CredentialProtectionPolicy::Required) && !uv_performed) {
-                        info!("Excluded!");
-                        self.up.user_present(&mut self.trussed, constants::FIDO2_UP_TIMEOUT)?;
-                        return Err(Error::CredentialExcluded);
-                    }
-                }
-            }
-        }
-
-        // 7. check pubKeyCredParams algorithm is valid + supported COSE identifier
-
-        let mut algorithm: Option<SupportedAlgorithm> = None;
-        for param in parameters.pub_key_cred_params.iter() {
-            match param.alg {
-                -7 => { if algorithm.is_none() { algorithm = Some(SupportedAlgorithm::P256); }}
-                -8 => { algorithm = Some(SupportedAlgorithm::Ed25519); }
-                -9 => { algorithm = Some(SupportedAlgorithm::Totp); }
-                _ => {}
-            }
-        }
-        let algorithm = match algorithm {
-            Some(algorithm) => {
-                info!("algo: {:?}", algorithm as i32);
-                algorithm
-            },
-            None => { return Err(Error::UnsupportedAlgorithm); }
-        };
-        // debug!("making credential, eddsa = {}", eddsa);
-
-
-        // 8. process options; on known but unsupported error UnsupportedOption
-
-        let mut rk_requested = false;
-        // TODO: why is this unused?
-        let mut _uv_requested = false;
-        let _up_requested = true; // can't be toggled
-
-        info!("MC options: {:?}", &parameters.options);
-        if let Some(ref options) = &parameters.options {
-            if Some(true) == options.rk {
-                rk_requested = true;
-            }
-            if Some(true) == options.uv {
-                _uv_requested = true;
-            }
-        }
-
-        // 9. process extensions
-        let mut hmac_secret_requested = None;
-        // let mut cred_protect_requested = CredentialProtectionPolicy::Optional;
-        let mut cred_protect_requested = None;
-        if let Some(extensions) = &parameters.extensions {
-
-            hmac_secret_requested = extensions.hmac_secret;
-
-            if let Some(policy) = &extensions.cred_protect {
-                cred_protect_requested = Some(CredentialProtectionPolicy::try_from(*policy)?);
-            }
-        }
-
-        // debug!("hmac-secret = {:?}, credProtect = {:?}", hmac_secret_requested, cred_protect_requested);
-
-        // 10. get UP, if denied error OperationDenied
-        self.up.user_present(&mut self.trussed, constants::FIDO2_UP_TIMEOUT)?;
-
-        // 11. generate credential keypair
-        let location = match rk_requested {
-            true => Location::Internal,
-            false => Location::Volatile,
-        };
-
-        let private_key: KeyId;
-        let public_key: KeyId;
-        let cose_public_key;
-        match algorithm {
-            SupportedAlgorithm::P256 => {
-                private_key = syscall!(self.trussed.generate_p256_private_key(location)).key;
-                public_key = syscall!(self.trussed.derive_p256_public_key(private_key, Location::Volatile)).key;
-                cose_public_key = syscall!(self.trussed.serialize_key(
-                    Mechanism::P256, public_key.clone(), KeySerialization::Cose
-                )).serialized_key;
-                let _success = syscall!(self.trussed.delete(public_key)).success;
-                info!("deleted public P256 key: {}", _success);
-            }
-            SupportedAlgorithm::Ed25519 => {
-                private_key = syscall!(self.trussed.generate_ed255_private_key(location)).key;
-                public_key = syscall!(self.trussed.derive_ed255_public_key(private_key, Location::Volatile)).key;
-                cose_public_key = syscall!(self.trussed.serialize_key(
-                    Mechanism::Ed255, public_key.clone(), KeySerialization::Cose
-                )).serialized_key;
-                let _success = syscall!(self.trussed.delete(public_key)).success;
-                info!("deleted public Ed25519 key: {}", _success);
-            }
-            SupportedAlgorithm::Totp => {
-                if parameters.client_data_hash.len() != 32 {
-                    return Err(Error::InvalidParameter);
-                }
-                // b'TOTP---W\x0e\xf1\xe0\xd7\x83\xfe\t\xd1\xc1U\xbf\x08T_\x07v\xb2\xc6--TOTP'
-                let totp_secret: [u8; 20] = parameters.client_data_hash[6..26].try_into().unwrap();
-                private_key = syscall!(self.trussed.unsafe_inject_shared_key(
-                    &totp_secret, Location::Internal)).key;
-                // info!("totes injected");
-                let fake_cose_pk = ctap_types::cose::TotpPublicKey {};
-                let fake_serialized_cose_pk = trussed::cbor_serialize_bytes(&fake_cose_pk)
-                    .map_err(|_| Error::NotAllowed)?;
-                cose_public_key = fake_serialized_cose_pk; // Bytes::from_slice(&[0u8; 20]).unwrap();
-            }
-        }
-
-        // 12. if `rk` is set, store or overwrite key pair, if full error KeyStoreFull
-
-        // 12.a generate credential
-        let key_parameter = match rk_requested {
-            true => Key::ResidentKey(private_key),
-            false => {
-                // WrappedKey version
-                let wrapping_key = self.state.persistent.key_wrapping_key(&mut self.trussed)?;
-                debug!("wrapping private key");
-                let wrapped_key = syscall!(self.trussed.wrap_key_chacha8poly1305(
-                    wrapping_key,
-                    private_key,
-                    &rp_id_hash,
-                )).wrapped_key;
-                // debug!("wrapped_key = {:?}", &wrapped_key);
-
-                // 32B key, 12B nonce, 16B tag + some info on algorithm (P256/Ed25519)
-                // Turns out it's size 92 (enum serialization not optimized yet...)
-                // let mut wrapped_key = Bytes::<60>::new();
-                // wrapped_key.extend_from_slice(&wrapped_key_msg).unwrap();
-                let ret = Key::WrappedKey(wrapped_key.to_bytes().map_err(|_| Error::Other)?);
-                ret
-                // debug!("len wrapped key = {}", wrapped_key.len());
-                // Key::WrappedKey(wrapped_key.to_bytes().unwrap())
-
-            }
-        };
-
-        // injecting this is a bit mehhh..
-        let nonce = syscall!(self.trussed.random_bytes(12)).bytes.as_slice().try_into().unwrap();
-        info!("nonce = {:?}", &nonce);
-
-        // 12.b generate credential ID { = AEAD(Serialize(Credential)) }
-        let kek = self.state.persistent.key_encryption_key(&mut self.trussed)?;
-
-        // store it.
-        // TODO: overwrite, error handling with KeyStoreFull
-
-        // Introduce smaller Credential struct for ID, with extra metadata removed. This ensures
-        // ID will stay below 255 bytes.
-        let credential_thin = Credential::new(
-            credential::CtapVersion::Fido21Pre,
-            &PublicKeyCredentialRpEntity{
-                id: parameters.rp.id.clone(),
-                name: None,
-                url: None
-            },
-            &PublicKeyCredentialUserEntity {
-                id: parameters.user.id.clone(),
-                icon: None,
-                name: None,
-                display_name: None
-            },
-            algorithm as i32,
-            key_parameter.clone(),
-            self.state.persistent.timestamp(&mut self.trussed)?,
-            None,
-            None,
-            nonce,
-        );
-
-        let credential_id = credential_thin.id_using_hash(&mut self.trussed, kek, &rp_id_hash)?;
-
-        if rk_requested {
-            // Create full credential for the Resident Key usage, and store it in local memory.
-            let credential = Credential::new(
-                credential::CtapVersion::Fido21Pre,
-                &parameters.rp,
-                &parameters.user,
-                algorithm as i32,
-                key_parameter,
-                self.state.persistent.timestamp(&mut self.trussed)?,
-                hmac_secret_requested.clone(),
-                cred_protect_requested,
-                nonce,
-            );
-            // info!("made credential {:?}", &credential);
-            let serialized_credential = credential.serialize()?;
-
-            // first delete any other RK cred with same RP + UserId if there is one.
-            self.delete_resident_key_by_user_id(&rp_id_hash, &credential.user.id).ok();
-
-            let credential_id_hash = self.hash(&credential_id.0.as_ref());
-            try_syscall!(self.trussed.write_file(
-                Location::Internal,
-                rk_path(&rp_id_hash, &credential_id_hash),
-                serialized_credential.clone(),
-                // user attribute for later easy lookup
-                // Some(rp_id_hash.clone()),
-                None,
-            )).map_err(|_| Error::KeyStoreFull)?;
-        }
-        // 13. generate and return attestation statement using clientDataHash
-
-        // 13.a AuthenticatorData and its serialization
-        use ctap2::AuthenticatorDataFlags as Flags;
-        info!("MC created cred id");
-
-        let (attestation_maybe, aaguid)= self.state.identity.attestation(&mut self.trussed);
-
-        let authenticator_data = ctap2::make_credential::AuthenticatorData {
-            rp_id_hash: rp_id_hash.to_bytes().map_err(|_| Error::Other)?,
-
-            flags: {
-                let mut flags = Flags::USER_PRESENCE;
-                if uv_performed {
-                    flags |= Flags::USER_VERIFIED;
-                }
-                if true {
-                    flags |= Flags::ATTESTED_CREDENTIAL_DATA;
-                }
-                if hmac_secret_requested.is_some() || cred_protect_requested.is_some() {
-                    flags |= Flags::EXTENSION_DATA;
-                }
-                flags
-            },
-
-            sign_count: self.state.persistent.timestamp(&mut self.trussed)?,
-
-            attested_credential_data: {
-                // debug!("acd in, cid len {}, pk len {}", credential_id.0.len(), cose_public_key.len());
-                let attested_credential_data = ctap2::make_credential::AttestedCredentialData {
-                    aaguid: Bytes::from_slice(&aaguid).unwrap(),
-                    credential_id: credential_id.0.to_bytes().unwrap(),
-                    credential_public_key: cose_public_key.to_bytes().unwrap(),
-                };
-                // debug!("cose PK = {:?}", &attested_credential_data.credential_public_key);
-                Some(attested_credential_data)
-            },
-
-            extensions: {
-                if hmac_secret_requested.is_some() || cred_protect_requested.is_some() {
-                    Some(ctap2::make_credential::Extensions {
-                        cred_protect: parameters.extensions.as_ref().unwrap().cred_protect.clone(),
-                        hmac_secret: parameters.extensions.as_ref().unwrap().hmac_secret.clone(),
-                    })
-
-                } else {
-                    None
-                }
-            },
-        };
-        // debug!("authData = {:?}", &authenticator_data);
-
-        let serialized_auth_data = authenticator_data.serialize();
-
-        // 13.b The Signature
-
-        // can we write Sum<M, N> somehow?
-        // debug!("seeking commitment, {} + {}", serialized_auth_data.len(), parameters.client_data_hash.len());
-        let mut commitment = Bytes::<1024>::new();
-        commitment.extend_from_slice(&serialized_auth_data).map_err(|_| Error::Other)?;
-        // debug!("serialized_auth_data ={:?}", &serialized_auth_data);
-        commitment.extend_from_slice(&parameters.client_data_hash).map_err(|_| Error::Other)?;
-        // debug!("client_data_hash = {:?}", &parameters.client_data_hash);
-        // debug!("commitment = {:?}", &commitment);
-
-        // NB: the other/normal one is called "basic" or "batch" attestation,
-        // because it attests the authenticator is part of a batch: the model
-        // specified by AAGUID.
-        // "self signed" is also called "surrogate basic".
-        //
-        // we should also directly support "none" format, it's a bit weird
-        // how browsers firefox this
-
-        let (signature, attestation_algorithm) = {
-            if attestation_maybe.is_none() {
-                match algorithm {
-                    SupportedAlgorithm::Ed25519 => {
-                        let signature = syscall!(self.trussed.sign_ed255(private_key, &commitment)).signature;
-                        (signature.to_bytes().map_err(|_| Error::Other)?, -8)
-                    }
-
-                    SupportedAlgorithm::P256 => {
-                        // DO NOT prehash here, `trussed` does that
-                        let der_signature = syscall!(self.trussed.sign_p256(private_key, &commitment, SignatureSerialization::Asn1Der)).signature;
-                        (der_signature.to_bytes().map_err(|_| Error::Other)?, -7)
-                    }
-                    SupportedAlgorithm::Totp => {
-                        // maybe we can fake it here too, but seems kinda weird
-                        // return Err(Error::UnsupportedAlgorithm);
-                        // micro-ecc is borked. let's self-sign anyway
-                        let hash = syscall!(self.trussed.hash_sha256(&commitment.as_ref())).hash;
-                        let tmp_key = syscall!(self.trussed
-                            .generate_p256_private_key(Location::Volatile))
-                            .key;
-
-                        let signature = syscall!(self.trussed.sign_p256(
-                            tmp_key,
-                            &hash,
-                            SignatureSerialization::Asn1Der,
-                        )).signature;
-                        (signature.to_bytes().map_err(|_| Error::Other)?, -7)
-                    }
-                }
-            } else {
-
-                let signature = syscall!(self.trussed.sign_p256(
-                    attestation_maybe.as_ref().unwrap().0,
-                    &commitment,
-                    SignatureSerialization::Asn1Der,
-                )).signature;
-                (signature.to_bytes().map_err(|_| Error::Other)?, -7)
-            }
-        };
-        // debug!("SIG = {:?}", &signature);
-
-        if !rk_requested {
-            let _success = syscall!(self.trussed.delete(private_key)).success;
-            info!("deleted private credential key: {}", _success);
-        }
-
-        let packed_attn_stmt = ctap2::make_credential::PackedAttestationStatement {
-            alg: attestation_algorithm,
-            sig: signature,
-            x5c: match attestation_maybe.is_some() {
-                false => None,
-                true => {
-                    // See: https://www.w3.org/TR/webauthn-2/#sctn-packed-attestation-cert-requirements
-                    let cert = attestation_maybe.as_ref().unwrap().1.clone();
-                    let mut x5c = Vec::new();
-                    x5c.push(cert).ok();
-                    Some(x5c)
-                }
-            },
-        };
-
-        let fmt = String::<32>::from("packed");
-        let att_stmt = ctap2::make_credential::AttestationStatement::Packed(packed_attn_stmt);
-
-        let attestation_object = ctap2::make_credential::Response {
-            fmt,
-            auth_data: serialized_auth_data,
-            att_stmt,
-        };
-
-        Ok(attestation_object)
-    }
-
-    // fn credential_id(credential: &Credential) -> CredentialId {
-    // }
-
-    // fn get_assertion(&mut self, ...)
-    //     // let unwrapped_key = syscall!(self.trussed.unwrap_key_chacha8poly1305(
-    //     //     &wrapping_key,
-    //     //     &wrapped_key,
-    //     //     b"",
-    //     //     Location::Volatile,
-    //     // )).key;
-        // // test public key ser/de
-        // let ser_pk = syscall!(self.trussed.serialize_key(
-        //     Mechanism::P256, public_key.clone(), KeySerialization::Raw
-        // )).serialized_key;
-        // debug!("ser pk = {:?}", &ser_pk);
-
-        // let cose_ser_pk = syscall!(self.trussed.serialize_key(
-        //     Mechanism::P256, public_key.clone(), KeySerialization::Cose
-        // )).serialized_key;
-        // debug!("COSE ser pk = {:?}", &cose_ser_pk);
-
-        // let deser_pk = syscall!(self.trussed.deserialize_key(
-        //     Mechanism::P256, ser_pk.clone(), KeySerialization::Raw,
-        //     StorageAttributes::new().set_persistence(Location::Volatile)
-        // )).key;
-        // debug!("deser pk = {:?}", &deser_pk);
-
-        // let cose_deser_pk = syscall!(self.trussed.deserialize_key(
-        //     Mechanism::P256, cose_ser_pk.clone(), KeySerialization::Cose,
-        //     StorageAttributes::new().set_persistence(Location::Volatile)
-        // )).key;
-        // debug!("COSE deser pk = {:?}", &cose_deser_pk);
-        // debug!("raw ser of COSE deser pk = {:?}",
-        //           syscall!(self.trussed.serialize_key(Mechanism::P256, cose_deser_pk.clone(), KeySerialization::Raw)).
-        //           serialized_key);
-
-        // debug!("priv {:?}", &private_key);
-        // debug!("pub {:?}", &public_key);
-
-        // let _loaded_credential = syscall!(self.trussed.load_blob(
-        //     prefix.clone(),
-        //     blob_id,
-        //     Location::Volatile,
-        // )).data;
-        // // debug!("loaded credential = {:?}", &loaded_credential);
-
-        // debug!("credential = {:?}", &Credential::deserialize(&serialized_credential)?);
-
-    //     // debug!("unwrapped_key = {:?}", &unwrapped_key);
-
-    fn get_info(&mut self) -> ctap2::get_info::Response {
-
-        use core::str::FromStr;
-        let mut versions = Vec::<String<12>, 4>::new();
-        versions.push(String::from_str("U2F_V2").unwrap()).unwrap();
-        versions.push(String::from_str("FIDO_2_0").unwrap()).unwrap();
-        // #[cfg(feature = "enable-fido-pre")]
-        // versions.push(String::from_str("FIDO_2_1_PRE").unwrap()).unwrap();
-
-        let mut extensions = Vec::<String<11>, 4>::new();
-        // extensions.push(String::from_str("credProtect").unwrap()).unwrap();
-        extensions.push(String::from_str("credProtect").unwrap()).unwrap();
-        extensions.push(String::from_str("hmac-secret").unwrap()).unwrap();
-
-        let mut pin_protocols = Vec::<u8, 1>::new();
-        pin_protocols.push(1).unwrap();
-
-        let mut options = ctap2::get_info::CtapOptions::default();
-        options.rk = true;
-        options.up = true;
-        options.uv = None; // "uv" here refers to "in itself", e.g. biometric
-        // options.plat = false;
-        options.cred_mgmt = Some(true);
-        // options.client_pin = None; // not capable of PIN
-        options.client_pin = match self.state.persistent.pin_is_set() {
-            true => Some(true),
-            false => Some(false),
-        };
-
-        let (_, aaguid)= self.state.identity.attestation(&mut self.trussed);
-
-        ctap2::get_info::Response {
-            versions,
-            extensions: Some(extensions),
-            aaguid: Bytes::from_slice(&aaguid).unwrap(),
-            options: Some(options),
-            max_msg_size: Some(ctap_types::sizes::MESSAGE_SIZE),
-            pin_protocols: Some(pin_protocols),
-            max_creds_in_list: Some(ctap_types::sizes::MAX_CREDENTIAL_COUNT_IN_LIST),
-            max_cred_id_length: Some(ctap_types::sizes::MAX_CREDENTIAL_ID_LENGTH),
-            ..ctap2::get_info::Response::default()
-        }
-    }
-
-//     fn get_or_create_counter_handle(trussed_client: &mut TrussedClient) -> Result<CounterId> {
-
-//         // there should be either 0 or 1 counters with this name. if not, it's a logic error.
-//         let attributes = Attributes {
-//             kind: Counter,
-//             label: Self::GLOBAL_COUNTER_NAME.into(),
-//         };
-
-//         // let reply = syscall!(FindObjects, attributes)?;
-
-//         let reply = block!(
-//             request::FindObjects { attributes }
-//                 .submit(&mut trussed_client)
-//                 // no pending requests
-//                 .map_err(drop)
-//                 .unwrap()
-//         )?;
-
-//         // how should this API look like.
-//         match reply.num_objects() {
-//             // the happy case
-//             1 => Ok(reply.object_handles[0]),
-
-//             // first run - create counter
-//             0 => {
-//                 let reply = block!(
-//                     request::FindObjects { attributes }
-//                         .submit(&mut trussed_client)
-//                         // no pending requests
-//                         .map_err(drop)
-//                         .unwrap()
-//                 )?;
-//                 Ok(reply::ReadCounter::from(reply).object_handle)
-//             }
-
-//             // should not occur
-//             _ => Err(Error::TooManyCounters),
-//         }
-//     }
-
-//     fn get_or_create_counter_handle(trussed_client: &mut TrussedClient) -> Result<CounterId> {
-//         todo!("not implemented yet, follow counter code");
-//     }
-
-// }
-
-// impl authenticator::Api for Authenticator
-// {
-//     fn get_info(&mut self) -> AuthenticatorInfo {
-//         todo!();
-//     }
-
-//     fn reset(&mut self) -> Result<()> {
-//         todo!();
-//     }
-
-
-//     fn get_assertions(&mut self, params: &GetAssertionParameters) -> Result<AssertionResponses> {
-//         todo!();
-//     }
-
-//     fn make_credential(&mut self, params: &MakeCredentialParameters) -> Result<AttestationObject> {
-//         todo!();
-//     }
-
-=======
->>>>>>> e399a110
 }
 
 #[cfg(test)]
