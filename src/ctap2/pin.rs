--- conflicted
+++ resolved
@@ -1,15 +1,13 @@
 use cosey::EcdhEsHkdf256PublicKey;
 use ctap_types::{ctap2::client_pin::Permissions, Error, Result};
-<<<<<<< HEAD
 use trussed::{
     cbor_deserialize, cbor_serialize_bytes,
     client::{CryptoClient, HmacSha256, P256},
     config::MAX_MESSAGE_LENGTH,
-=======
+};
 use heapless::String;
 use trussed_core::{
     mechanisms::{HmacSha256, P256},
->>>>>>> d0885e1c
     syscall, try_syscall,
     types::{
         Bytes, KeyId, KeySerialization, Location, Mechanism, Message, ShortData, StorageAttributes,
